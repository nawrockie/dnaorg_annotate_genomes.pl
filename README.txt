--- conflicted
+++ resolved
@@ -535,58 +535,8 @@
 # DNAORG-SUCCESS
 ~~~~~~~~~~~~~~~~~~~~~~~~~~~~~~~~~~~~~~~~~~~~~~~~~~~~~
 
-<<<<<<< HEAD
-After finishing, the Sequin format feature table files
-(e.g. noro-9-NC_001959.dnaorg_annotate.ap.sqtable) are in
-the noro.9 output directory.
-
-The output directories created by dnaorg_annotate.pl with all of the
-output files from that script are within the noro.9 output
-directory, e.g. noro.9/noro.9-NC_001959.pass/.
-
-You can view the output of the five dnaorg_annotate.pl runs in the
-files that end in .log in those directories,
-e.g. noro.9/noro.9-NC_001959.pass/noro.9-NC_001959.pass.dnaorg_annotate.log
-
-The --optsA <s> option can be used to supply additional options 
-to dnaorg_annotate.pl by creating a file that contains a single
-line with the additional options and arguments as necessary that
-should be passed to all runs of dnaorg_annotate.pl. For example,
-if that file were called annotate.opts, add "--optsA annotate.opts" 
-to the dnaorg_classify.pl command.
-
-##########################################################################
-##OPTIONS THAT MUST BE USED CONSISTENTLY IN BOTH dnaorg_build.pl AND ###
-##dnaorg_annotate.pl                                                 ###
-##########################################################################
-
-Some options exist for both dnaorg_build.pl and dnaorg_annotate.pl
-and must be used consistently with both programs. These options are:
-#
- -c             : genome is closed (a.k.a circular)
- --matpept <s>  : read mat_peptide info in addition to CDS info, file <s> explains CDS:mat_peptide relationships
- --nomatpept    : ignore mat_peptide information in reference annotation
- --xfeat <s>    : build models of additional qualifiers in string <s>
- --dfeat <s>   : annotate qualifiers in <s> from duplicates (e.g. gene from CDS)
-
-If you use either -c, --matpept <s>, --nomatpept, --xfeat <s>, or
---dfeat <s> with dnaorg_build.pl for reference sequence x, then
-you must also use it
-when you run dnaorg_annotate.pl to annotate sequences according
-to reference sequence x. Further with --matpept <s>, the file
-supplied as <s> must be the same exact file for both dnaorg_build.pl
-and dnaorg_annotate.pl.
-
-The dnaorg_annotate.pl script enforces that these options are used
-consistently. dnaorg_annotate.pl will fail with an informative error
-message if they are not used consistently. For example, if you run
-dnaorg_build.pl like this (the command from example run 1, above):
-#
-'perl dnaorg_build.pl -c NC_001346'
-=======
 All output files will be in the output directory 'dc-noro-9'. The most
 important files are:
->>>>>>> 62d94288
 
 dc-noro.9-<REFSEQ-ACCN>.dnaorg_annotate.ap.seqlist: list of sequences
 that passed for this RefSeq.
