#!/usr/bin/env perl
# EPN, Wed May  1 10:18:55 2019 [renamed to v-annotate.pl]
# EPN, Thu Feb 18 12:48:16 2016 [dnaorg_annotate.pl split off from dnaorg_annotate_genomes.pl]
# EPN, Mon Aug 10 10:39:33 2015 [development began on dnaorg_annotate_genomes.pl]
#
use strict;
use warnings;
use Getopt::Long;
use Time::HiRes qw(gettimeofday);
use Bio::Easel::MSA;
use Bio::Easel::SqFile;

require "vadr.pm"; 
require "sqp_opts.pm";
require "sqp_ofile.pm";
require "sqp_seq.pm";
require "sqp_seqfile.pm";
require "sqp_utils.pm";

#######################################################################################
# What this script does: 
#
# Given an input sequence file, each sequence is compared against a
# library of homology models (CMs) and classified and annotated and
# determined to PASS or FAIL.  Certain types of unexpected results are
# detected and reported in the output as 'alerts'. There are two
# classes of alerts: those that cause a sequence to FAIL and those
# that do not. 
#
# The script proceeds through four main stages:
#
# (1) classification: each sequence is compared against the CM library
#     using a relatively fast HMM scoring algorithm, and the highest
#     scoring model in the library is defined as the winning CM for
#     that sequence.
#
# (2) coverage determination: each sequence is compared against its
#    winning model (only) for a second time using a more expensive HMM
#    scoring algorithm that is local with respect to the model and
#    sequence. This stage allows statistics related to the coverage of
#    the sequence and model to be determined, and some alerts can be
#    reported based on those statisics.
#
# (3) alignment/annotation: each sequence is aligned to its winning
#    model using a still more expensive CM algorithm that takes into
#    account secondary structure in the model (if any). This algorithm
#    is aligns the full sequence either locally or globally with
#    respect to the model. Features are then annotated based on the
#    alignment coordinates and the known feature coordinates in the 
#    model (supplied via the modelinfo file). 
#   
# (4) blastx CDS validation: CDS features are then validated via
#    blastx by comparing predicted feature spans from (3) to pre-computed
#    BLAST databases for the model. Alerts can be reported based on
#    the blast results. 
#
#######################################################################################
#
# Alert identification:
#
# This script identifies and outputs a list of all alerts in each of
# the sequences it annotates. Each type of alert has an associated
# five letter alert 'code'. The list of alert codes is in the
# vadr.pm perl module file in the subroutine: vdr_AlertInfoInitialize().
#
# A table of alerts is output by v-annotate.pl when the --alt_list
# option is used.
# 
# List of subroutines in which alerts are detected and added:
# 1. add_classification_alerts()
#    noannotn, lowscore, indfclas, qstsbgrp, qstgroup, incsbgrp, incgroup, revcompl, lowcovrg, biasdseq (10)
#
# 2. alert_add_unexdivg()
#    unexdivg (1)
#
# 3. cmalign_parse_stk_and_add_alignment_alerts()
#    indf5gap, indf5loc, indf3gap, indf3loc (4)
#
# 4. fetch_features_and_add_cds_and_mp_alerts()
#    mutstart, unexleng, mutendcd, mutendex, mutendns, cdsstopn (6)
#
# 5. add_blastx_alerts()
#    indfantn, indfstrp, indf5plg, indf5pst, indf3plg, indf3pst, insertnp, deletinp, cdsstopp, indfantp (10
#
# 6. alert_add_noftrann()
#    noftrann (1)
# 
# 7. alert_add_parent_based()
#    peptrans (1)
#
# 8. add_low_similarity_alerts()
#    lowsim5f, lowsim3f, lowsimif, lowsim5s, lowsim3s, lowsimis (6)
# 
# 9. add_frameshift_alerts_for_one_sequence()
#    fsthicnf, fstlocnf (8)
#
#######################################################################################
# make sure required environment variables are set
my $env_vadr_scripts_dir  = utl_DirEnvVarValid("VADRSCRIPTSDIR");
my $env_vadr_model_dir    = utl_DirEnvVarValid("VADRMODELDIR");
my $env_vadr_blast_dir    = utl_DirEnvVarValid("VADRBLASTDIR");
my $env_vadr_infernal_dir = utl_DirEnvVarValid("VADRINFERNALDIR");
my $env_vadr_easel_dir    = utl_DirEnvVarValid("VADREASELDIR");
my $env_vadr_bioeasel_dir = utl_DirEnvVarValid("VADRBIOEASELDIR");
# we check for hmmer dir below after option processing, only if we need it

my %execs_H = (); # hash with paths to all required executables
$execs_H{"cmalign"}           = $env_vadr_infernal_dir . "/cmalign";
$execs_H{"cmfetch"}           = $env_vadr_infernal_dir . "/cmfetch";
$execs_H{"cmscan"}            = $env_vadr_infernal_dir . "/cmscan";
$execs_H{"cmsearch"}          = $env_vadr_infernal_dir . "/cmsearch";
$execs_H{"esl-seqstat"}       = $env_vadr_easel_dir    . "/esl-seqstat";
$execs_H{"esl-translate"}     = $env_vadr_easel_dir    . "/esl-translate";
$execs_H{"esl-ssplit"}        = $env_vadr_bioeasel_dir . "/scripts/esl-ssplit.pl";
$execs_H{"blastx"}            = $env_vadr_blast_dir    . "/blastx";
$execs_H{"parse_blastx"}      = $env_vadr_scripts_dir  . "/parse_blastx.pl";
utl_ExecHValidate(\%execs_H, undef);


#########################################################
# Command line and option processing using sqp_opts.pm
#
# opt_HH: 2D hash:
#         1D key: option name (e.g. "-h")
#         2D key: string denoting type of information 
#                 (one of "type", "default", "group", "requires", "incompatible", "preamble", "help")
#         value:  string explaining 2D key:
#                 "type":         "boolean", "string", "integer" or "real"
#                 "default":      default value for option
#                 "group":        integer denoting group number this option belongs to
#                 "requires":     string of 0 or more other options this option requires to work, each separated by a ','
#                 "incompatible": string of 0 or more other options this option is incompatible with, each separated by a ','
#                 "preamble":     string describing option for preamble section (beginning of output from script)
#                 "help":         string describing option for help section (printed if -h used)
#                 "setby":        '1' if option set by user, else 'undef'
#                 "value":        value for option, can be undef if default is undef
#
# opt_order_A: array of options in the order they should be processed
# 
# opt_group_desc_H: key: group number (integer), value: description of group for help output
my %opt_HH = ();      
my @opt_order_A = (); 
my %opt_group_desc_H = ();
my $g = 0; # option group

# Add all options to %opt_HH and @opt_order_A.
# This section needs to be kept in sync (manually) with the &GetOptions call below
#     option            type       default               group   requires incompat    preamble-output                                   help-output    
opt_Add("-h",           "boolean", 0,                        0,    undef, undef,      undef,                                            "display this help",                                  \%opt_HH, \@opt_order_A);

$opt_group_desc_H{++$g} = "basic options";
opt_Add("-f",           "boolean", 0,                       $g,    undef,undef,       "force directory overwrite",                      "force; if output dir exists, overwrite it",   \%opt_HH, \@opt_order_A);
opt_Add("-v",           "boolean", 0,                       $g,    undef, undef,      "be verbose",                                     "be verbose; output commands to stdout as they're run", \%opt_HH, \@opt_order_A);
opt_Add("-m",           "string",  undef,                   $g,    undef, undef,      "use CM file <s> instead of default",             "use CM file <s> instead of default", \%opt_HH, \@opt_order_A);
opt_Add("-i",           "string",  undef,                   $g,    undef, undef,      "use model info file <s> instead of default",     "use model info file <s> instead of default", \%opt_HH, \@opt_order_A);
opt_Add("-b",           "string",  undef,                   $g,    undef, undef,      "BLAST dbs are in dir <s>, instead of default",   "specify BLAST dbs are in dir <s>, instead of default", \%opt_HH, \@opt_order_A);
opt_Add("-a",           "string",  undef,                   $g,"--addhmmer",undef,    "use HMM file <s> instead of default",            "use HMM file <s> instead of default", \%opt_HH, \@opt_order_A);
#opt_Add("-n",           "integer", 0,                       $g,    undef, "-p",       "use <n> CPUs",                                   "use <n> CPUs", \%opt_HH, \@opt_order_A);
opt_Add("--atgonly",    "boolean", 0,                       $g,    undef, undef,      "only consider ATG a valid start codon",          "only consider ATG a valid start codon", \%opt_HH, \@opt_order_A);
opt_Add("--keep",       "boolean", 0,                       $g,    undef, undef,      "leaving intermediate files on disk",             "do not remove intermediate files, keep them all on disk", \%opt_HH, \@opt_order_A);

$opt_group_desc_H{++$g} = "options for specifying classification";
#        option               type   default                group  requires incompat    preamble-output                                                     help-output    
opt_Add("--group",         "string",  undef,                  $g,     undef, undef,     "set expected classification of all seqs to group <s>",             "set expected classification of all seqs to group <s>",            \%opt_HH, \@opt_order_A);
opt_Add("--subgroup",      "string",  undef,                  $g, "--group", undef,     "set expected classification of all seqs to subgroup <s>",          "set expected classification of all seqs to subgroup <s>",         \%opt_HH, \@opt_order_A);

$opt_group_desc_H{++$g} = "options for controlling which alerts cause a sequence to FAIL";
#        option               type   default                group  requires incompat    preamble-output                                                     help-output    
opt_Add("--alt_list",     "boolean",  0,                     $g,     undef, undef,     "output summary of all alerts and exit",                            "output summary of all alerts and exit",                                \%opt_HH, \@opt_order_A);
opt_Add("--alt_pass",      "string",  undef,                 $g,     undef, undef,     "specify that alert codes in <s> do not cause FAILure",             "specify that alert codes in comma-separated <s> do not cause FAILure", \%opt_HH, \@opt_order_A);
opt_Add("--alt_fail",      "string",  undef,                 $g,     undef, undef,     "specify that alert codes in <s> cause FAILure",                    "specify that alert codes in comma-separated <s> do cause FAILure", \%opt_HH, \@opt_order_A);

$opt_group_desc_H{++$g} = "options for controlling output feature table";
#        option               type   default                group  requires incompat    preamble-output                                                     help-output    
opt_Add("--nomisc",       "boolean",  0,                    $g,    undef,   undef,      "in feature table, never change feature type to misc_feature",      "in feature table, never change feature type to misc_feature",  \%opt_HH, \@opt_order_A);
opt_Add("--noprotid",     "boolean",  0,                    $g,    undef,   undef,      "in feature table, don't add protein_id for CDS and mat_peptides",  "in feature table, don't add protein_id for CDS and mat_peptides", \%opt_HH, \@opt_order_A);

$opt_group_desc_H{++$g} = "options for controlling thresholds related to alerts";
#       option          type         default            group   requires incompat     preamble-output                                                                    help-output    
opt_Add("--lowsc",      "real",      0.3,                  $g,   undef,   undef,      "lowscore/LOW_SCORE bits per nucleotide threshold is <x>",                         "lowscore/LOW_SCORE bits per nucleotide threshold is <x>",                  \%opt_HH, \@opt_order_A);
opt_Add("--indefclass", "real",      0.03,                 $g,   undef,   undef,      "indfclas/INDEFINITE_CLASSIFICATION bits per nucleotide diff threshold is <x>",    "indfcls/INDEFINITE_CLASSIFICATION bits per nucleotide diff threshold is <x>",  \%opt_HH, \@opt_order_A);
opt_Add("--incspec",    "real",      0.2,                  $g,   undef,   undef,      "inc{group,subgrp}/INCORRECT_{GROUP,SUBGROUP}' bits/nt threshold is <x>",          "inc{group,subgrp}/INCORRECT_{GROUP,SUBGROUP} bits/nt threshold is <x>",             \%opt_HH, \@opt_order_A);
opt_Add("--lowcov",     "real",      0.9,                  $g,   undef,   undef,      "lowcovrg/LOW_COVERAGE fractional coverage threshold is <x>",                      "lowcovrg/LOW_COVERAGE fractional coverage threshold is <x>",               \%opt_HH, \@opt_order_A);
opt_Add("--dupreg",     "integer",   20,                   $g,   undef,   undef,      "dupregin/DUPLICATE_REGIONS minimum model overlap is <n>",                         "dupregin/DUPLICATE_REGIONS minimum model overlap is <n>",                         \%opt_HH, \@opt_order_A);
opt_Add("--indefstr",   "real",      25,                   $g,   undef,   undef,      "indfstrn/INDEFINITE_STRAND minimum weaker strand bit score is <x>",               "indfstrn/INDEFINITE_STRAND minimum weaker strand bit score is <x>",               \%opt_HH, \@opt_order_A);
opt_Add("--lowsimterm", "integer",   15,                   $g,   undef,   undef,      "lowsim{5s,5f,3s,3f}/LOW_{FEATURE}_SIMILARITY_{START,END} minimum length is <n>",  "lowsim{5s,5f,3s,3f}/LOW_{FEATURE}_SIMILARITY_{START,END} minimum length is <n>",           \%opt_HH, \@opt_order_A);
opt_Add("--lowsimint",  "integer",   1,                    $g,   undef,   undef,      "lowsimi{s,f}/LOW_{FEATURE}_SIMILARITY (internal) minimum length is <n>",          "lowsim{i,f}s/LOW_{FEATURE}_SIMILARITY (internal) minimum length is <n>",                     \%opt_HH, \@opt_order_A);
opt_Add("--biasfract",  "real",      0.25,                 $g,   undef,   undef,      "biasdseq/BIASED_SEQUENCE fractional threshold is <x>",                            "biasdseq/BIASED_SEQUENCE fractional threshold is <x>",                            \%opt_HH, \@opt_order_A);
opt_Add("--indefann",   "real",      0.8,                  $g,   undef,   undef,      "indf{5,3}loc/INDEFINITE_ANNOTATION_{START,END} non-mat_peptide min allowed post probability is <x>", "indf{5,3}loc/'INDEFINITE_ANNOTATION_{START,END} non-mat_peptide min allowed post probability is <x>", \%opt_HH, \@opt_order_A);
opt_Add("--indefann_mp","real",      0.6,                  $g,   undef,   undef,      "indf{5,3}loc/INDEFINITE_ANNOTATION_{START,END} mat_peptide min allowed post probability is <x>",     "indf{5,3}loc/'INDEFINITE_ANNOTATION_{START,END} mat_peptide min allowed post probability is <x>", \%opt_HH, \@opt_order_A);
opt_Add("--fstminnt",   "integer",    6,                    $g,   undef,   undef,      "fst{hi,lo}cnf/POSSIBLE_FRAMESHIFT_{HIGH,LOW}_CONF max allowed frame disagreement nt length w/o alert is <n>", "fst{hi,lo}cnf/POSSIBLE_FRAMESHIFT_{HIGH,LOW}_CONF max allowed frame disagreement nt length w/o alert is <n>", \%opt_HH, \@opt_order_A);
opt_Add("--fsthighthr", "real",      0.8,                  $g,   undef,   undef,      "fsthicnf/POSSIBLE_FRAMESHIFT_HIGH_CONF minimum average probability for alert is <x>", "fsthicnf/POSSIBLE_FRAMESHIFT_HIGH_CONF minimum average probability for alert is <x>", \%opt_HH, \@opt_order_A);
opt_Add("--fstlowthr",  "real",      0.3,                  $g,   undef,   undef,      "fstlocnf/POSSIBLE_FRAMESHIFT_LOW_CONF minimum average probability for alert is <x>", "fstlocnf/POSSIBLE_FRAMESHIFT_LOW_CONF minimum average probability for alert is <x>", \%opt_HH, \@opt_order_A);

opt_Add("--xalntol",    "integer",   5,                    $g,   undef,   undef,      "indf{5,3}{st,lg}/INDEFINITE_ANNOTATION_{START,END} max allowed nt diff blastx start/end is <n>",     "indf{5,3}{st,lg}/INDEFINITE_ANNOTATION_{START,END} max allowed nt diff blastx start/end is <n>", \%opt_HH, \@opt_order_A);
opt_Add("--xmaxins",    "integer",   27,                   $g,   undef,"--skipblast", "insertnp/INSERTION_OF_NT max allowed nucleotide insertion length in blastx validation is <n>",       "insertnp/INSERTION_OF_NT max allowed nucleotide insertion length in blastx validation is <n>",   \%opt_HH, \@opt_order_A);
opt_Add("--xmaxdel",    "integer",   27,                   $g,   undef,"--skipblast", "deletinp/DELETION_OF_NT max allowed nucleotide deletion length in blastx validation is <n>",         "deletinp/DELETION_OF_NT max allowed nucleotide deletion length in blastx validation is <n>",     \%opt_HH, \@opt_order_A);
opt_Add("--xlonescore",  "integer",  80,                   $g,   undef,"--skipblast", "indfantp/INDEFINITE_ANNOTATION min score for a blastx hit not supported by CM analysis is <n>",      "indfantp/INDEFINITE_ANNOTATION min score for a blastx hit not supported by CM analysis is <n>", \%opt_HH, \@opt_order_A);
opt_Add("--hlonescore",  "integer",  10,                   $g,"--addhmmer", undef,    "indfantp/INDEFINITE_ANNOTATION min score for a hmmer hit not supported by CM analysis is <n>",       "indfantp/INDEFINITE_ANNOTATION min score for a hmmer hit not supported by CM analysis is <n>", \%opt_HH, \@opt_order_A);

$opt_group_desc_H{++$g} = "options for controlling cmalign alignment stage";
#        option               type   default                group  requires incompat   preamble-output                                                                help-output    
opt_Add("--mxsize",     "integer", 8000,                    $g,    undef, undef,      "set max allowed dp matrix size --mxsize value for cmalign calls to <n> Mb",    "set max allowed dp matrix size --mxsize value for cmalign calls to <n> Mb", \%opt_HH, \@opt_order_A);
opt_Add("--tau",        "real",    1E-3,                    $g,    undef, undef,      "set the initial tau value for cmalign to <x>",                                 "set the initial tau value for cmalign to <x>", \%opt_HH, \@opt_order_A);
opt_Add("--nofixedtau", "boolean", 0,                       $g,    undef, undef,      "do not fix the tau value when running cmalign, allow it to increase if nec",   "do not fix the tau value when running cmalign, allow it to decrease if nec", \%opt_HH, \@opt_order_A);
opt_Add("--nosub",      "boolean", 0,                       $g,    undef, undef,      "use alternative alignment strategy for truncated sequences",                   "use alternative alignment strategy for truncated sequences", \%opt_HH, \@opt_order_A);
opt_Add("--noglocal",   "boolean", 0,                       $g,"--nosub", undef,      "do not run cmalign in glocal mode (run in local mode)",                        "do not run cmalign in glocal mode (run in local mode)", \%opt_HH, \@opt_order_A);

$opt_group_desc_H{++$g} = "options for controlling blastx protein validation stage";
#        option               type   default                group  requires incompat      preamble-output                                                                                 help-output    
opt_Add("--xmatrix",     "string",   undef,                  $g,     undef,"--skipblast", "use the matrix <s> with blastx (e.g. BLOSUM45)",                                                "use the matrix <s> with blastx (e.g. BLOSUM45)", \%opt_HH, \@opt_order_A);
opt_Add("--xdrop",       "integer",  25,                     $g,     undef,"--skipblast", "set the xdrop value for blastx to <n>",                                                         "set the xdrop value for blastx to <n>", \%opt_HH, \@opt_order_A);
opt_Add("--xnumali",     "integer",  20,                     $g,     undef,"--skipblast", "number of alignments to keep in blastx output and consider if --xlongest is <n>",               "number of alignments to keep in blastx output and consider if --xlongest is <n>", \%opt_HH, \@opt_order_A);
opt_Add("--xlongest",    "boolean",  0,                      $g,     undef,"--skipblast", "keep the longest blastx hit, not the highest scoring one",                                      "keep the longest blastx hit, not the highest scoring one", \%opt_HH, \@opt_order_A);
opt_Add("--xminntlen",   "integer",  30,                     $g,     undef, undef,     "min CDS/mat_peptide/gene length for feature table output and blastx analysis is <n>",           "min CDS/mat_peptide/gene length for feature table output and blastx analysis is <n>", \%opt_HH, \@opt_order_A);
# --xminntlen has implications outside of blast, that's why it's not incompatible with --skipblast

$opt_group_desc_H{++$g} = "options related to parallelization on compute farm";
#     option            type       default                group   requires incompat    preamble-output                                                help-output    
opt_Add("-p",           "boolean", 0,                       $g,    undef,  undef,      "parallelize cmscan/cmsearch/cmalign on a compute farm",       "parallelize cmscan/cmsearch/cmalign on a compute farm", \%opt_HH, \@opt_order_A);
opt_Add("-q",           "string",  undef,                   $g,     "-p",  undef,      "use qsub info file <s> instead of default",                   "use qsub info file <s> instead of default", \%opt_HH, \@opt_order_A);
opt_Add("--nkb",        "integer", 10,                      $g,     "-p",  undef,      "number of KB of seq for each farm job is <n>",                "number of KB of sequence for each farm job is <n>", \%opt_HH, \@opt_order_A);
opt_Add("--wait",       "integer", 500,                     $g,     "-p",  undef,      "allow <n> minutes for jobs on farm",                          "allow <n> wall-clock minutes for jobs on farm to finish, including queueing time", \%opt_HH, \@opt_order_A);
opt_Add("--errcheck",   "boolean", 0,                       $g,     "-p",  undef,      "consider any farm stderr output as indicating a job failure", "consider any farm stderr output as indicating a job failure", \%opt_HH, \@opt_order_A);
opt_Add("--maxnjobs",   "integer", 2500,                    $g,     "-p",  undef,      "maximum allowed number of jobs for compute farm",             "set max number of jobs to submit to compute farm to <n>", \%opt_HH, \@opt_order_A);

$opt_group_desc_H{++$g} = "options for skipping stages";
#     option               type       default            group   requires    incompat                                      preamble-output                                            help-output    
opt_Add("--skipalign",     "boolean", 0,                    $g,   undef,      "-f,--nkb,--maxnjobs,--wait",                "skip the cmalign step, use existing results",             "skip the cmalign step, use results from an earlier run of the script", \%opt_HH, \@opt_order_A);
opt_Add("--skipblast",     "boolean", 0,                    $g,   undef,      undef,                                       "do not perform blastx-based protein validation",          "do not perform blastx-based protein validation", \%opt_HH, \@opt_order_A);

$opt_group_desc_H{++$g} = "options for adding stages";
#     option               type       default            group   requires    incompat                                      preamble-output                                            help-output    
opt_Add("--addhmmer",      "boolean", 0,                    $g,"--skipblast", undef,                                       "use hmmer for protein validation",                        "use hmmer for protein validation", \%opt_HH, \@opt_order_A);

$opt_group_desc_H{++$g} = "optional output files";
#       option       type       default                  group  requires incompat  preamble-output                         help-output    
opt_Add("--ftrinfo",    "boolean", 0,                       $g,    undef, undef, "output internal feature information",   "create file with internal feature information", \%opt_HH, \@opt_order_A);
opt_Add("--sgminfo",    "boolean", 0,                       $g,    undef, undef, "output internal segment information",   "create file with internal segment information", \%opt_HH, \@opt_order_A);
opt_Add("--altinfo",    "boolean", 0,                       $g,    undef, undef, "output internal alert information",     "create file with internal alert information", \%opt_HH, \@opt_order_A);

# This section needs to be kept in sync (manually) with the opt_Add() section above
my %GetOptions_H = ();
my $usage    = "Usage: v-annotate.pl [-options] <fasta file to annotate> <output directory to create>\n";
$usage      .= "\n";
my $synopsis = "v-annotate.pl :: classify and annotate sequences using a CM library";
my $options_okay = 
    &GetOptions('h'             => \$GetOptions_H{"-h"}, 
# basic options
                'f'             => \$GetOptions_H{"-f"},
                'v'             => \$GetOptions_H{"-v"},
                'm=s'           => \$GetOptions_H{"-m"}, 
                'i=s'           => \$GetOptions_H{"-i"}, 
                'b=s'           => \$GetOptions_H{"-b"}, 
                'a=s'           => \$GetOptions_H{"-a"}, 
#                'n=s'           => \$GetOptions_H{"-n"}, 
                'atgonly'       => \$GetOptions_H{"--atgonly"}, 
                'keep'          => \$GetOptions_H{"--keep"},
# options for specifiying classification
                'group=s'       => \$GetOptions_H{"--group"},
                'subgroup=s'    => \$GetOptions_H{"--subgroup"},
# options for controlling which alerts cause failure
                "alt_list"      => \$GetOptions_H{"--alt_list"},
                "alt_pass=s"    => \$GetOptions_H{"--alt_pass"},
                "alt_fail=s"    => \$GetOptions_H{"--alt_fail"},
# options for controlling output feature tables
                "nomisc"        => \$GetOptions_H{"--nomisc"},
                "noprotid"      => \$GetOptions_H{"--noprotid"},
# options for controlling alert thresholds
                "lowsc=s"       => \$GetOptions_H{"--lowsc"},
                'indefclass=s'  => \$GetOptions_H{"--indefclass"},
                'incspec=s'     => \$GetOptions_H{"--incspec"},  
                "lowcov=s"      => \$GetOptions_H{"--lowcov"},
                'dupreg=s'      => \$GetOptions_H{"--dupreg"},  
                'indefstr=s'    => \$GetOptions_H{"--indefstr"},  
                'lowsimterm=s'  => \$GetOptions_H{"--lowsimterm"},
                'lowsimint=s'   => \$GetOptions_H{"--lowsimint"},
                'biasfract=s'   => \$GetOptions_H{"--biasfract"},  
                'indefann=s'    => \$GetOptions_H{"--indefann"},  
                'indefann_mp=s' => \$GetOptions_H{"--indefann_mp"},  
                'fstminnt=s'    => \$GetOptions_H{"--fstminnt"},
                'fsthighthr=s'  => \$GetOptions_H{"--fsthighthr"},
                'fstlowthr=s'   => \$GetOptions_H{"--fstlowthr"},
                'xalntol=s'     => \$GetOptions_H{"--xalntol"},
                'xmaxins=s'     => \$GetOptions_H{"--xmaxins"},
                'xmaxdel=s'     => \$GetOptions_H{"--xmaxdel"},
                'xlonescore=s'  => \$GetOptions_H{"--xlonescore"},
                'hlonescore=s'  => \$GetOptions_H{"--hlonescore"},
# options for controlling cmalign alignment stage 
                'mxsize=s'      => \$GetOptions_H{"--mxsize"},
                'tau=s'         => \$GetOptions_H{"--tau"},
                'nofixedtau'    => \$GetOptions_H{"--nofixedtau"},
                'nosub'         => \$GetOptions_H{"--nosub"},
                'noglocal'      => \$GetOptions_H{"--noglocal"},
# options for controlling protein blastx protein validation stage
                'xmatrix=s'     => \$GetOptions_H{"--xmatrix"},
                'xdrop=s'       => \$GetOptions_H{"--xdrop"},
                'xnumali=s'     => \$GetOptions_H{"--xnumali"},
                'xlongest'      => \$GetOptions_H{"--xlongest"},
                'xminntlen=s'   => \$GetOptions_H{"--xminntlen"},
# options related to parallelization
                'p'             => \$GetOptions_H{"-p"},
                'q=s'           => \$GetOptions_H{"-q"},
                'nkb=s'         => \$GetOptions_H{"--nkb"}, 
                'wait=s'        => \$GetOptions_H{"--wait"},
                'errcheck'      => \$GetOptions_H{"--errcheck"},
                'maxnjobs=s'    => \$GetOptions_H{"--maxnjobs"},
# options for skipping stages
                'skipalign'     => \$GetOptions_H{"--skipalign"},
                'skipblast'     => \$GetOptions_H{"--skipblast"},
# options for adding stages
                'addhmmer'      => \$GetOptions_H{"--addhmmer"},
# optional output files
                'ftrinfo'       => \$GetOptions_H{"--ftrinfo"}, 
                'sgminfo'       => \$GetOptions_H{"--sgminfo"},
                'seqinfo'       => \$GetOptions_H{"--seqinfo"}, 
                'altinfo'       => \$GetOptions_H{"--altinfo"});

my $total_seconds = -1 * ofile_SecondsSinceEpoch(); # by multiplying by -1, we can just add another secondsSinceEpoch call at end to get total time
my $executable    = $0;
my $date          = scalar localtime();
<<<<<<< HEAD
my $version       = "1.0.4dev";
=======
my $version       = "1.0.5";
>>>>>>> ff8b551b
my $releasedate   = "March 2020";
my $pkgname       = "VADR";

# make *STDOUT file handle 'hot' so it automatically flushes whenever we print to it
# it is printed to
select *STDOUT;
$| = 1;

# print help and exit if necessary
if((! $options_okay) || ($GetOptions_H{"-h"})) { 
  ofile_OutputBanner(*STDOUT, $pkgname, $version, $releasedate, $synopsis, $date, undef);
  opt_OutputHelp(*STDOUT, $usage, \%opt_HH, \@opt_order_A, \%opt_group_desc_H);
  if(! $options_okay) { die "ERROR, unrecognized option;"; }
  else                { exit 0; } # -h, exit with 0 status
}

# set options in opt_HH
opt_SetFromUserHash(\%GetOptions_H, \%opt_HH);

# validate options (check for conflicts)
opt_ValidateSet(\%opt_HH, \@opt_order_A);

##########################################
# make sure hmmer dir exists if we need it
##########################################
my $env_vadr_hmmer_dir    = undef;
if(opt_Get("--addhmmer", \%opt_HH)) { 
  utl_DirEnvVarValid("VADRHMMERDIR");
  $execs_H{"hmmfetch"}          = $env_vadr_hmmer_dir    . "/hmmfetch";
  $execs_H{"hmmscan"}           = $env_vadr_hmmer_dir    . "/hmmscan";
  $execs_H{"hmmsearch"}         = $env_vadr_hmmer_dir    . "/hmmsearch";
  utl_ExecHValidate(\%execs_H, undef);
}

#######################################
# deal with --alt_list option, if used
#######################################
# initialize error related data structures, we have to do this early, so we can deal with --alt_list opition
my %alt_info_HH = (); 
vdr_AlertInfoInitialize(\%alt_info_HH, undef);
if(opt_IsUsed("--alt_list",\%opt_HH)) { 
  alert_list_option(\%alt_info_HH, $pkgname, $version, $releasedate);
  exit 0;
}

# check that number of command line args is correct
if(scalar(@ARGV) != 2) {   
  print "Incorrect number of command line arguments.\n";
  print $usage;
  print "\nTo see more help on available options, do v-annotate.pl -h\n\n";
  exit(1);
}

my ($fa_file, $dir) = (@ARGV);

# enforce that --alt_pass and --alt_fail options are valid
if((opt_IsUsed("--alt_pass", \%opt_HH)) || (opt_IsUsed("--alt_fail", \%opt_HH))) { 
  alert_pass_fail_options(\%alt_info_HH, \%opt_HH);
}

# enforce that --fsthighthr and --fstlowthr values make sense
if(opt_Get("--fsthighthr", \%opt_HH) < opt_Get("--fstlowthr", \%opt_HH)) { 
  if((opt_IsUsed("--fsthighthr", \%opt_HH)) && (opt_IsUsed("--fstlowthr", \%opt_HH))) { 
    die "ERROR if using --fsthighthr <x1> and --fstlowthr <x2>, <x1> must be > <x2>";
  }
  elsif(opt_IsUsed("--fsthighthr", \%opt_HH)) { 
    die "ERROR if using --fsthighthr <x>, <x> must be > " . opt_Get("--fstlowthr", \%opt_HH);
  }
  elsif(opt_IsUsed("--fstlowthr", \%opt_HH)) { 
    die "ERROR if using --fstlowthr <x>, <x> must be < " . opt_Get("--fsthighthr", \%opt_HH);
  }
  else {
    die "ERROR, default value for --fsthighthr (" . opt_Get("--fsthighthr", \%opt_HH) . ") is less than default value for --fstlowthr (" . opt_Get("--fslowthr", \%opt_HH) . ")";
  }
}

##########################################
# determine if we are running blast or not 
##########################################
my $do_blast = opt_Get("--skipblast", \%opt_HH) ? 0 : 1;
my $do_hmmer = opt_Get("--addhmmer", \%opt_HH) ? 1 : 0;

#############################
# create the output directory
#############################
my $cmd;               # a command to run with utl_RunCommand()
my @early_cmd_A = ();  # array of commands we run before our log file is opened

if($dir !~ m/\/$/) { $dir =~ s/\/$//; } # remove final '/' if it exists
if(-d $dir) { 
  $cmd = "rm -rf $dir";
  if(opt_Get("-f", \%opt_HH)) { utl_RunCommand($cmd, opt_Get("-v", \%opt_HH), 0, undef); push(@early_cmd_A, $cmd); }
  else                        { die "ERROR directory named $dir already exists. Remove it, or use -f to overwrite it."; }
}
if(-e $dir) { 
  $cmd = "rm $dir";
 if(opt_Get("-f", \%opt_HH)) { utl_RunCommand($cmd, opt_Get("-v", \%opt_HH), 0, undef); push(@early_cmd_A, $cmd); }
  else                       { die "ERROR a file named $dir already exists. Remove it, or use -f to overwrite it."; }
}

# create the dir
$cmd = "mkdir $dir";
utl_RunCommand($cmd, opt_Get("-v", \%opt_HH), 0, undef);
push(@early_cmd_A, $cmd);

my $dir_tail = $dir;
$dir_tail =~ s/^.+\///; # remove all but last dir
my $out_root = $dir . "/" . $dir_tail . ".vadr";

#############################################
# output program banner and open output files
#############################################
# output preamble
my @arg_desc_A = ("sequence file", "output directory");
my @arg_A      = ($fa_file, $dir);
my %extra_H    = ();
$extra_H{"\$VADRSCRIPTSDIR"}  = $env_vadr_scripts_dir;
$extra_H{"\$VADRMODELDIR"}    = $env_vadr_model_dir;
$extra_H{"\$VADRINFERNALDIR"} = $env_vadr_infernal_dir;
$extra_H{"\$VADREASELDIR"}    = $env_vadr_easel_dir;
$extra_H{"\$VADRBIOEASELDIR"} = $env_vadr_bioeasel_dir;
if($do_blast) { 
  $extra_H{"\$VADRBLASTDIR"}    = $env_vadr_blast_dir;
}
ofile_OutputBanner(*STDOUT, $pkgname, $version, $releasedate, $synopsis, $date, \%extra_H);
opt_OutputPreamble(*STDOUT, \@arg_desc_A, \@arg_A, \%opt_HH, \@opt_order_A);

# open the log and command files:
# set output file names and file handles, and open those file handles
my %ofile_info_HH = ();  # hash of information on output files we created,
                         # 1D keys: 
                         #  "fullpath":  full path to the file
                         #  "nodirpath": file name, full path minus all directories
                         #  "desc":      short description of the file
                         #  "FH":        file handle to output to for this file, maybe undef
                         # 2D keys (at least initially)
                         #  "log":  log file of what's output to stdout
                         #  "cmd":  command file with list of all commands executed
                         #  "list": file with list of all output files created

# open the log and command files 
ofile_OpenAndAddFileToOutputInfo(\%ofile_info_HH, "log",  $out_root . ".log",      1, 1, "Output printed to screen");
ofile_OpenAndAddFileToOutputInfo(\%ofile_info_HH, "cmd",  $out_root . ".cmd",      1, 1, "List of executed commands");
ofile_OpenAndAddFileToOutputInfo(\%ofile_info_HH, "list", $out_root . ".filelist", 1, 1, "List and description of all output files");
my $log_FH = $ofile_info_HH{"FH"}{"log"};
my $cmd_FH = $ofile_info_HH{"FH"}{"cmd"};
my $FH_HR  = $ofile_info_HH{"FH"};
# output files are all open, if we exit after this point, we'll need
# to close these first.

# open optional output files
if(opt_Get("--ftrinfo", \%opt_HH)) { 
  ofile_OpenAndAddFileToOutputInfo(\%ofile_info_HH, "ftrinfo", $out_root . ".ftrinfo", 1, 1, "Feature information (created due to --ftrinfo)");
}
if(opt_Get("--sgminfo", \%opt_HH)) { 
  ofile_OpenAndAddFileToOutputInfo(\%ofile_info_HH, "sgminfo", $out_root . ".sgminfo", 1, 1, "Segment information (created due to --sgminfo)");
}
if(opt_Get("--altinfo", \%opt_HH)) { 
  ofile_OpenAndAddFileToOutputInfo(\%ofile_info_HH, "altinfo", $out_root . ".altinfo", 1, 1, "Alert information (created due to --altinfo)");
}

# now we have the log file open, output the banner there too
ofile_OutputBanner($log_FH, $pkgname, $version, $releasedate, $synopsis, $date, \%extra_H);
opt_OutputPreamble($log_FH, \@arg_desc_A, \@arg_A, \%opt_HH, \@opt_order_A);

# output any commands we already executed to $log_FH
foreach $cmd (@early_cmd_A) { 
  print $cmd_FH $cmd . "\n";
}

my $progress_w = 83; # the width of the left hand column in our progress output, hard-coded
my $start_secs = ofile_OutputProgressPrior("Validating input", $progress_w, $log_FH, *STDOUT);

# make sure the sequence, CM, modelinfo, qsubinfo files exist
utl_FileValidateExistsAndNonEmpty($fa_file, "input fasta sequence file", undef, 1, \%{$ofile_info_HH{"FH"}}); # '1' says: die if it doesn't exist or is empty

my $df_model_dir = $env_vadr_model_dir;

my $df_cm_file   = $df_model_dir . "/" . "vadr.cm";
my $cm_file      = undef;
if(! opt_IsUsed("-m", \%opt_HH)) { $cm_file = $df_cm_file; }
else                             { $cm_file = opt_Get("-m", \%opt_HH); }
if(! opt_IsUsed("-m", \%opt_HH)) {
  utl_FileValidateExistsAndNonEmpty($cm_file, "default CM file", undef, 1, \%{$ofile_info_HH{"FH"}}); # '1' says: die if it doesn't exist or is empty
}
else { # -m used on the command line
  # check if it is an absolute path first
  if(utl_FileValidateExistsAndNonEmpty($cm_file, "CM file specified with -m", undef, 0, \%{$ofile_info_HH{"FH"}}) != 1) { # '0' says: do not die if it doesn't exist or is empty
    # if not, check if it is a subpath within $VADRMODELDIR
    $cm_file = $env_vadr_model_dir . "/" . $cm_file;
    utl_FileValidateExistsAndNonEmpty($cm_file, "CM file specified with -m", undef, 1, \%{$ofile_info_HH{"FH"}}); # '1' says: do die if it doesn't exist or is empty
  }
}

for my $sfx (".i1f", ".i1i", ".i1m", ".i1p") { 
  utl_FileValidateExistsAndNonEmpty($cm_file . $sfx, "cmpress created $sfx file", undef, 1, \%{$ofile_info_HH{"FH"}}); # '1' says: die if it doesn't exist or is empty
}

my $df_hmm_file = $df_model_dir . "/" . "vadr.hmm";
my $hmm_file    = undef;
if(! opt_IsUsed("-a", \%opt_HH)) { $hmm_file = $df_hmm_file; }
else                             { $hmm_file = opt_Get("-a", \%opt_HH); }
# ensure $hmm_file exists if --addhmmer, otherwise we won't use it
if(opt_IsUsed("--addhmmer", \%opt_HH)) { 
  if(! opt_IsUsed("-a", \%opt_HH)) {
    utl_FileValidateExistsAndNonEmpty($hmm_file, "default HMM file", undef, 1, \%{$ofile_info_HH{"FH"}}); # '1' says: die if it doesn't exist or is empty
  }
  else { # -a used on the command line
    # check if it is an absolute path first
    if(utl_FileValidateExistsAndNonEmpty($hmm_file, "HMM file specified with -a", undef, 0, \%{$ofile_info_HH{"FH"}}) != 1) { # '0' says: do not die if it doesn't exist or is empty
      # if not, check if it is a subpath within $VADRMODELDIR
      $hmm_file = $env_vadr_model_dir . "/" . $hmm_file;
      utl_FileValidateExistsAndNonEmpty($hmm_file, "HMM file specified with -a", undef, 1, \%{$ofile_info_HH{"FH"}}); # '1' says: do die if it doesn't exist or is empty
    }
  }
  for my $sfx (".h3f", ".h3i", ".h3m", ".h3p") { 
    utl_FileValidateExistsAndNonEmpty($hmm_file . $sfx, "hmmpress created $sfx file", undef, 1, \%{$ofile_info_HH{"FH"}}); # '1' says: die if it doesn't exist or is empty
  }
}

my $df_modelinfo_file = $df_model_dir . "/" . "vadr.minfo";
my $modelinfo_file = undef;
if(! opt_IsUsed("-i", \%opt_HH)) { $modelinfo_file = $df_modelinfo_file; }
else                             { $modelinfo_file = opt_Get("-i", \%opt_HH); }
if(! opt_IsUsed("-i", \%opt_HH)) {
  utl_FileValidateExistsAndNonEmpty($modelinfo_file, "default model info file", undef, 1, \%{$ofile_info_HH{"FH"}}); # '1' says: die if it doesn't exist or is empty
}
else { # -i used on the command line
  # check if it is an absolute path first
  if(utl_FileValidateExistsAndNonEmpty($modelinfo_file, "model info file specified with -i", undef, 0, \%{$ofile_info_HH{"FH"}}) != 1) { # '0' says: do not die if it doesn't exist or is empty
    $modelinfo_file = $env_vadr_model_dir . "/" . $modelinfo_file;
    utl_FileValidateExistsAndNonEmpty($modelinfo_file, "model info file specified with -i", undef, 1, \%{$ofile_info_HH{"FH"}}); # '1' says: do die if it doesn't exist or is empty
  }
}

my $qsubinfo_file    = undef;
my $df_qsubinfo_file = $env_vadr_scripts_dir . "/" . "vadr.qsubinfo";
my $qsub_prefix      = undef; # qsub prefix for submitting jobs to the farm
my $qsub_suffix      = undef; # qsub suffix for submitting jobs to the farm
if(! opt_IsUsed("-q", \%opt_HH)) { $qsubinfo_file = $df_qsubinfo_file; }
else                             { $qsubinfo_file = opt_Get("-q", \%opt_HH); }

if(opt_IsUsed("-p", \%opt_HH)) { 
  # check for existence of qsub info file
  if(! opt_IsUsed("-q", \%opt_HH)) {
    utl_FileValidateExistsAndNonEmpty($qsubinfo_file, "default qsub info file", undef, 1, \%{$ofile_info_HH{"FH"}}); # '1' says: die if it doesn't exist or is empty
  }
  else { # -q used on the command line
    utl_FileValidateExistsAndNonEmpty($qsubinfo_file, "qsub info file specified with -q", undef, 1, \%{$ofile_info_HH{"FH"}}); # 1 says: die if it doesn't exist or is empty
  }
  # parse the qsubinfo file
  ($qsub_prefix, $qsub_suffix) = vdr_ParseQsubFile($qsubinfo_file, $ofile_info_HH{"FH"});
}
# make sure the blastdb directory exists
my $blastdb_dir = (opt_IsUsed("-b", \%opt_HH)) ? opt_Get("-b", \%opt_HH) : $df_model_dir;
$blastdb_dir =~ s/\/$//; # remove trailing '/'
if($do_blast) { 
  if(! -d $blastdb_dir) { 
    ofile_FAIL(sprintf("ERROR, %sblast DB directory $blastdb_dir%s does not exist", 
                       opt_IsUsed("-b", \%opt_HH) ? "" : " default", 
                       opt_IsUsed("-b", \%opt_HH) ? " specified with -b" : ""), 1, $FH_HR);
  }
}
# we check for existence of blast DB files after we parse the model info file

my @to_remove_A = (); # list of files to remove at end of subroutine, if --keep not used
my $do_keep = opt_Get("--keep", \%opt_HH);

###########################
# Parse the model info file
###########################
my @mdl_info_AH  = (); # array of hashes with model info
my %ftr_info_HAH = (); # hash of array of hashes with feature info 
my %sgm_info_HAH = (); # hash of array of hashes with segment info 

my @reqd_mdl_keys_A = ("name", "length");
my @reqd_ftr_keys_A = ("type", "coords");
utl_FileValidateExistsAndNonEmpty($modelinfo_file, "model info file", undef, 1, $FH_HR);
vdr_ModelInfoFileParse($modelinfo_file, \@reqd_mdl_keys_A, \@reqd_ftr_keys_A, \@mdl_info_AH, \%ftr_info_HAH, $FH_HR);

# validate %mdl_info_AH
my @mdl_reqd_keys_A = ("name", "length");
my $nmdl = utl_AHValidate(\@mdl_info_AH, \@mdl_reqd_keys_A, "ERROR reading model info from $modelinfo_file", $FH_HR);
my $mdl_idx;
# verify feature coords make sense and parent_idx_str is valid
for($mdl_idx = 0; $mdl_idx < $nmdl; $mdl_idx++) { 
  my $mdl_name = $mdl_info_AH[$mdl_idx]{"name"};
  vdr_FeatureInfoValidateCoords(\@{$ftr_info_HAH{$mdl_name}}, $mdl_info_AH[$mdl_idx]{"length"}, $FH_HR); 
  vdr_FeatureInfoValidateCoords(\@{$ftr_info_HAH{$mdl_name}}, $mdl_info_AH[$mdl_idx]{"length"}, $FH_HR); 
}

# if --group or --subgroup used, make sure at least one model has that group/subgroup
my $exp_group    = opt_Get("--group", \%opt_HH);
my $exp_subgroup = opt_Get("--subgroup", \%opt_HH);
if(opt_IsUsed("--group", \%opt_HH)) { 
  if(utl_AHCountKeyValue(\@mdl_info_AH, "group", $exp_group) == 0) { 
    ofile_FAIL("ERROR with --group $exp_group, did not read any models with group defined as $exp_group in model info file:\n$modelinfo_file", 1, $FH_HR);
  }
}
if(opt_IsUsed("--subgroup", \%opt_HH)) { 
  if(! defined $exp_group) {
    # opt_ValidateSet() will have enforced --subgroup requires --group, but we check again 
    ofile_FAIL("ERROR with --subgroup, the --group option must also be used", 1, $FH_HR);
  }
  if(utl_AHCountKeyValue(\@mdl_info_AH, "subgroup", $exp_subgroup) == 0) { 
    ofile_FAIL("ERROR with --group $exp_group and --subgroup $exp_subgroup,\ndid not read any models with group defined as $exp_group and subgroup defined as $exp_subgroup in model info file:\n$modelinfo_file", 1, $FH_HR);
  }
}

# make sure $cm_file includes CMs for all models we just read in $modelinfo_file
my $cm_name_file = $out_root . ".cm.namelist";
my $grep_cmd = "grep ^NAME $cm_file | sed 's/^NAME *//' > $cm_name_file";
utl_RunCommand($grep_cmd, opt_Get("-v", \%opt_HH), 0, $FH_HR);
my %cm_name_H = ();
utl_FileLinesToHash($cm_name_file, 1, \%cm_name_H, $FH_HR);
for($mdl_idx = 0; $mdl_idx < $nmdl; $mdl_idx++) { 
  my $mdl_name = $mdl_info_AH[$mdl_idx]{"name"};
  if(! exists $cm_name_H{$mdl_name}) { 
    ofile_FAIL("ERROR, read model named $mdl_name in model info file ($modelinfo_file)\nbut a model with that name does not exist in the CM file ($cm_file)", 1, $FH_HR);
  }
}
push(@to_remove_A, $cm_name_file);
    
my @ftr_reqd_keys_A = ("type", "coords");
for(my $mdl_idx = 0; $mdl_idx < $nmdl; $mdl_idx++) { 
  my $mdl_name = $mdl_info_AH[$mdl_idx]{"name"};
  utl_AHValidate(\@{$ftr_info_HAH{$mdl_name}}, \@ftr_reqd_keys_A, "ERROR reading feature info for model $mdl_name from $modelinfo_file", $FH_HR);
  vdr_FeatureInfoImputeLength(\@{$ftr_info_HAH{$mdl_name}}, $FH_HR);
  vdr_FeatureInfoInitializeParentIndexStrings(\@{$ftr_info_HAH{$mdl_name}}, $FH_HR);
  vdr_FeatureInfoValidateParentIndexStrings(\@{$ftr_info_HAH{$mdl_name}}, $FH_HR);
  vdr_FeatureInfoImpute3paFtrIdx(\@{$ftr_info_HAH{$mdl_name}}, $FH_HR);
  vdr_FeatureInfoImputeOutname(\@{$ftr_info_HAH{$mdl_name}});
  vdr_SegmentInfoPopulate(\@{$sgm_info_HAH{$mdl_name}}, \@{$ftr_info_HAH{$mdl_name}}, $FH_HR);
}

# if there are any CDS features, validate that the BLAST db files or HMMER models we need exist
if($do_blast) { 
  for(my $mdl_idx = 0; $mdl_idx < $nmdl; $mdl_idx++) { 
    my $mdl_name = $mdl_info_AH[$mdl_idx]{"name"};
    my $ncds = vdr_FeatureInfoCountType(\@{$ftr_info_HAH{$mdl_name}}, "CDS"); 
    if($ncds > 0) { 
      if(! defined $mdl_info_AH[$mdl_idx]{"blastdb"}) { 
        ofile_FAIL("ERROR, model $mdl_name has $ncds CDS features, but \"blastdb\" is not defined in model info file:\n$modelinfo_file\n", 1, $FH_HR);
      }
      my $blastdb = $blastdb_dir . "/" . $mdl_info_AH[$mdl_idx]{"blastdb"};
      foreach my $sfx ("", ".phr", ".pin", ".psq") { 
        if(! -s ($blastdb . $sfx)) { 
          ofile_FAIL("ERROR, required blastdb file $blastdb" . $sfx . " for model $mdl_name does not exist in directory $blastdb_dir.\nUse -b to specify a different directory.\n", 1, $FH_HR);
        }
      }
      $mdl_info_AH[$mdl_idx]{"blastdbpath"} = $blastdb;
    }
  }
}
# for any features with if there are any CDS features, validate that the BLAST db files we need exist

##################################
# Validate the input sequence file
##################################
my $seqstat_file = $out_root . ".seqstat";
my @seq_name_A = (); # [0..$i..$nseq-1]: name of sequence $i in input file
my %seq_len_H = ();  # key: sequence name (guaranteed to be unique), value: seq length
utl_RunCommand($execs_H{"esl-seqstat"} . " --dna -a $fa_file > $seqstat_file", opt_Get("-v", \%opt_HH), 0, $FH_HR);
if(-e $fa_file . ".ssi") { unlink $fa_file . ".ssi"}; # remove SSI file if it exists, it may be out of date
ofile_AddClosedFileToOutputInfo(\%ofile_info_HH, "seqstat", $seqstat_file, 1, 1, "esl-seqstat -a output for input fasta file");
my $tot_len_nt = sqf_EslSeqstatOptAParse($seqstat_file, \@seq_name_A, \%seq_len_H, $FH_HR);
my $nseq = scalar(@seq_name_A);
#my %seq_idx_H = ();  # key: sequence name <sqname>, value index [0..$nseq-1] of <sqname> in @seq_name_A
#utl_IdxHFromA(\%seq_idx_H, \@seq_name_A, undef, $FH_HR);

ofile_OutputProgressComplete($start_secs, undef, $log_FH, *STDOUT);

####################################
# Classification: cmsearch round 1
####################################
my $r1_cmscan_opts = " --cpu 0 --trmF3 --noali --hmmonly"; 
cmsearch_or_cmscan_wrapper(\%execs_H, $qsub_prefix, $qsub_suffix,
                           $cm_file, undef, $fa_file, $r1_cmscan_opts, 
                           $out_root, 1, $nseq, $tot_len_nt, 
                           $progress_w, \%opt_HH, \%ofile_info_HH);

# sort into a new file by score
my $r1_tblout_key  = "scan.r1.tblout"; # set in cmsearch_or_cmscan_wrapper()
my $r1_stdout_key  = "scan.r1.stdout"; # set in cmsearch_or_cmscan_wrapper()
my $r1_err_key     = "scan.r1.err"; # set in cmsearch_or_cmscan_wrapper()
my $r1_tblout_file = $ofile_info_HH{"fullpath"}{$r1_tblout_key};
my $r1_sort_tblout_file = $r1_tblout_file . ".sort";
my $r1_sort_tblout_key  = $r1_tblout_key . ".sort";
utl_FileValidateExistsAndNonEmpty($r1_tblout_file, "round 1 search tblout output", undef, 1, \%{$ofile_info_HH{"FH"}}); # '1' says: die if it doesn't exist or is empty

my $sort_cmd = "grep -v ^\# $r1_tblout_file | sed 's/  */ /g' | sort -k 2,2 -k 3,3rn > $r1_sort_tblout_file"; 
# the 'sed' call replaces multiple spaces with a single one, because sort is weird about multiple spaces sometimes
utl_RunCommand($sort_cmd, opt_Get("-v", \%opt_HH), 0, $FH_HR);
ofile_AddClosedFileToOutputInfo(\%ofile_info_HH, $r1_sort_tblout_key, $r1_sort_tblout_file, 0, $do_keep, "sorted round 1 search tblout file");
push(@to_remove_A, 
     ($r1_tblout_file, 
      $ofile_info_HH{"fullpath"}{$r1_stdout_key},
      $ofile_info_HH{"fullpath"}{$r1_err_key}, 
      $r1_sort_tblout_file));

# parse the round 1 sorted tblout file
my %cls_results_HHH = (); # key 1: sequence name, 
                          # key 2: ("r1.1","r1.2","r1.eg","r2.bs", "r2.os")
                          # key 3: ("model", "coords", "bstrand", "score", "bias")
cmsearch_or_cmscan_parse_sorted_tblout($r1_sort_tblout_file, 1, # 1: round 1
                                       \@mdl_info_AH, \%cls_results_HHH, \%opt_HH, $FH_HR);

###########################################
# Coverage determination: cmsearch round 2
###########################################
my $mdl_name;               # a model name
my $seq_name;               # a sequence name
my @r2_tblout_key_A  = ();  # array of round 2 search tblout keys in %ofile_info_HH
my @r2_tblout_file_A = ();  # array of round 2 search tblout files 
my $r2_cmsearch_opts = " --cpu 0 --hmmonly "; # cmsearch options for round 2 searches to determine coverage
if(! opt_Get("-v", \%opt_HH)) { 
  $r2_cmsearch_opts .= " --noali ";
}

# fill per-model data structures based on classification reesults
my %mdl_cls_ct_H     = ();  # key is model name $mdl_name, value is number of sequences classified to this model
my %mdl_seq_name_HA  = ();  # key is model name $mdl_name, array is of seq names that r1 search assigned to model $mdl_name 
my %mdl_seq_len_H    = ();  # key is model name $mdl_name, value is summed length of all seqs in @{$mdl_seq_HA{$mdl_name}
populate_per_model_data_structures_given_classification_results(\@seq_name_A, \%seq_len_H, \%cls_results_HHH, undef, undef, undef, 
                                                                \%mdl_seq_name_HA, \%mdl_seq_len_H, \%mdl_cls_ct_H, $FH_HR);

# for each model, fetch the sequences classified to it and perform the round 2 search to get sequence coverage
my $sqfile = Bio::Easel::SqFile->new({ fileLocation => $fa_file }); # the sequence file object
my $nr2 = 0; # number of models round 2 is called for
for($mdl_idx = 0; $mdl_idx < $nmdl; $mdl_idx++) { 
  $mdl_name = $mdl_info_AH[$mdl_idx]{"name"};
  if(defined $mdl_seq_name_HA{$mdl_name}) { 
    my $mdl_fa_file = $out_root . "." . $mdl_name . ".fa";
    push(@to_remove_A, $mdl_fa_file);
    $sqfile->fetch_seqs_given_names(\@{$mdl_seq_name_HA{$mdl_name}}, 60, $mdl_fa_file);

    # now run cmsearch against this file
    cmsearch_or_cmscan_wrapper(\%execs_H, $qsub_prefix, $qsub_suffix,
                               $cm_file, $mdl_name, $mdl_fa_file, $r2_cmsearch_opts, 
                               $out_root, 2, scalar(@{$mdl_seq_name_HA{$mdl_name}}), 
                               $mdl_seq_len_H{$mdl_name}, $progress_w, \%opt_HH, \%ofile_info_HH);
    my $r2_tblout_key = "search.r2.$mdl_name.tblout"; # set in cmsearch_or_cmscan_wrapper()
    my $r2_stdout_key = "search.r2.$mdl_name.stdout"; # set in cmsearch_or_cmscan_wrapper()
    my $r2_err_key    = "search.r2.$mdl_name.err";    # set in cmsearch_or_cmscan_wrapper()
    push(@r2_tblout_key_A,  $r2_tblout_key);
    push(@r2_tblout_file_A, $ofile_info_HH{"fullpath"}{$r2_tblout_key});
    push(@to_remove_A, 
         ($ofile_info_HH{"fullpath"}{$r2_tblout_key}, 
          $ofile_info_HH{"fullpath"}{$r2_stdout_key}, 
          $ofile_info_HH{"fullpath"}{$r2_err_key}));
    $nr2++;
  }
}

# sort the round 2 search results, we concatenate all model's tblout files and sort them
my $r2_sort_tblout_key  = "search.r2.tblout.sort";
my $r2_sort_tblout_file = $out_root . "." . $r2_sort_tblout_key;
if($nr2 > 0) { # only sort output if we ran round 2 for at least one model
  $sort_cmd = "cat " . join(" ", @r2_tblout_file_A) . " | grep -v ^\# | sed 's/  */ /g' | sort -k 1,1 -k 15,15rn -k 16,16g > $r2_sort_tblout_file"; 
  # the 'sed' call replaces multiple spaces with a single one, because sort is weird about multiple spaces sometimes
  utl_RunCommand($sort_cmd, opt_Get("-v", \%opt_HH), 0, $FH_HR);
  ofile_AddClosedFileToOutputInfo(\%ofile_info_HH, $r2_sort_tblout_key, $r2_sort_tblout_file, 0, $do_keep, "sorted round 2 search tblout file");
  push(@to_remove_A, $r2_sort_tblout_file);

  # parse cmsearch round 2 tblout data
  cmsearch_or_cmscan_parse_sorted_tblout($r2_sort_tblout_file, 2, # 2: round 2
                                         \@mdl_info_AH, \%cls_results_HHH, \%opt_HH, $FH_HR);
}

############################
# Add classification alerts
############################
# add classification errors based on cls_results_HHH
# keep track of seqs to annotate per model
my %alt_seq_instances_HH = (); # 2D key with info on all instances of per-sequence alerts 
                               # key1: sequence name, key2 alert code, value: alert message
my %cls_output_HH = (); # 2D key with info to output derived from the classification stage
                        # key1: sequence name, key2 one of: "score", "scpnt", "scdiff", "bstrand", "scov", "mcov", "model1", "model2"
add_classification_alerts(\%alt_seq_instances_HH, \%seq_len_H, \@mdl_info_AH, \%alt_info_HH, \%cls_results_HHH, \%cls_output_HH, \%opt_HH, \%ofile_info_HH);

##################
# Align sequences
##################
# create per-model files again, because some classification alerts can cause sequences not to be annotated 
# (e.g. revcompl (reverse complement))
# zero out %mdl_seq_name_HA and %mdl_seq_len_H, we'll refill them 
%mdl_seq_name_HA = ();
%mdl_seq_len_H = ();
my %mdl_ant_ct_H = ();  # key is model name, value is number of sequences annotated with that model

populate_per_model_data_structures_given_classification_results(\@seq_name_A, \%seq_len_H, \%cls_results_HHH, \%cls_output_HH, \%alt_info_HH, \%alt_seq_instances_HH,
                                                                \%mdl_seq_name_HA, \%mdl_seq_len_H, \%mdl_ant_ct_H, $FH_HR);

# file names and data structures necessary for the alignment stage
my %stk_file_HA       = ();     # hash of arrays of all stk output files created in cmalignOrNhmmscanWrapper()
                                # 1D key is $mdl_name
my @overflow_seq_A    = ();     # array of sequences that fail cmalign b/c required matrix was too big
my @overflow_mxsize_A = ();     # array of required matrix sizes for each sequence in @overflow_seq_A
my %ftr_results_HHAH  = ();     # 1st dim: hash, keys are model names
                                # 2nd dim: hash, keys are sequence names
                                # 3rd dim: array, 0..$nsgm-1, one per segment
                                # 4th dim: hash of feature results, keys are:
                                # keys include "n_start", "n_stop", "n_stop_c", "n_strand", "n_5trunc", "n_3trunc"
                                # "p_start", "p_stop", "p_strand", "p_query", "p_ins", p_del", "p_trcstop", "p_score"
my %sgm_results_HHAH  = ();     # 1st dim: hash, keys are model names
                                # 2nd dim: hash, keys are sequence names
                                # 3rd dim: array, 0..$nsgm-1, one per segment
                                # 4th dim: hash, keys are "sstart", "sstop", "mstart", "mstop", "strand", "5seqflush", "3seqflush", "5trunc", "3trunc"
my %alt_ftr_instances_HHH = (); # hash of arrays of hashes
                                # key1: sequence name, key2: feature index, key3: alert code, value: alert message
my %mdl_unexdivg_H = ();           # key is model name, value is number of unexdivg alerts thrown for that model in alignment stage

# for each model with seqs to align to, create the sequence file and run cmalign
for($mdl_idx = 0; $mdl_idx < $nmdl; $mdl_idx++) { 
  $mdl_name = $mdl_info_AH[$mdl_idx]{"name"};
  if(defined $mdl_seq_name_HA{$mdl_name}) { 

    # fetch seqs
    my $mdl_nseq = scalar(@{$mdl_seq_name_HA{$mdl_name}});
    my $mdl_fa_file = $out_root . "." . $mdl_name . ".a.fa";
    $sqfile->fetch_seqs_given_names(\@{$mdl_seq_name_HA{$mdl_name}}, 60, $mdl_fa_file);
    ofile_AddClosedFileToOutputInfo(\%ofile_info_HH, $mdl_name . ".a.fa", $mdl_fa_file, 0, opt_Get("--keep", \%opt_HH), "input seqs that match best to model $mdl_name");
    if(! opt_Get("--keep", \%opt_HH)) { push(@to_remove_A, $mdl_fa_file); }

    # run cmalign
    @{$stk_file_HA{$mdl_name}} = ();
    cmalign_wrapper(\%execs_H, $qsub_prefix, $qsub_suffix, 
                    $cm_file, $mdl_name, $mdl_fa_file, $out_root, scalar(@{$mdl_seq_name_HA{$mdl_name}}), 
                    $mdl_seq_len_H{$mdl_name}, $progress_w, \@{$stk_file_HA{$mdl_name}}, 
                    \@overflow_seq_A, \@overflow_mxsize_A, \%opt_HH, \%ofile_info_HH);

    # add unexdivg errors: sequences that were too divergent to align (cmalign was unable to align with a DP matrix of allowable size)
    $mdl_unexdivg_H{$mdl_name} = scalar(@overflow_seq_A);
    if($mdl_unexdivg_H{$mdl_name} > 0) { 
      alert_add_unexdivg(\@overflow_seq_A, \@overflow_mxsize_A, \%alt_seq_instances_HH, \%alt_info_HH, \%opt_HH, \%ofile_info_HH);
    }
  }
}

###########################
# Parse cmalign alignments
###########################
$start_secs = ofile_OutputProgressPrior("Determining annotation", $progress_w, $log_FH, *STDOUT);

for($mdl_idx = 0; $mdl_idx < $nmdl; $mdl_idx++) { 
  $mdl_name = $mdl_info_AH[$mdl_idx]{"name"};
  my $mdl_tt   = (defined $mdl_info_AH[$mdl_idx]{"transl_table"}) ? $mdl_info_AH[$mdl_idx]{"transl_table"} : 1; # default to standard genetic code
  if(defined $mdl_seq_name_HA{$mdl_name}) { 
    my $mdl_nseq = scalar(@{$mdl_seq_name_HA{$mdl_name}});
    initialize_ftr_or_sgm_results_for_model(\@{$mdl_seq_name_HA{$mdl_name}}, \@{$ftr_info_HAH{$mdl_name}}, \%{$ftr_results_HHAH{$mdl_name}}, $FH_HR);
    initialize_ftr_or_sgm_results_for_model(\@{$mdl_seq_name_HA{$mdl_name}}, \@{$sgm_info_HAH{$mdl_name}}, \%{$sgm_results_HHAH{$mdl_name}}, $FH_HR);
    my %seq_inserts_HH = ();
    my $cmalign_stdout_file = $out_root . "." . $mdl_name . ".align.stdout";
    my $cmalign_ifile_file  = $out_root . "." . $mdl_name . ".align.ifile";

    # parse the cmalign --ifile file
    if($mdl_nseq > $mdl_unexdivg_H{$mdl_name}) { # at least 1 sequence was aligned
      cmalign_parse_ifile($cmalign_ifile_file, \%seq_inserts_HH, \%{$ofile_info_HH{"FH"}});
      push(@to_remove_A, ($cmalign_stdout_file, $cmalign_ifile_file));
    }

    # parse the cmalign alignments
    for(my $a = 0; $a < scalar(@{$stk_file_HA{$mdl_name}}); $a++) { 
      if(-s $stk_file_HA{$mdl_name}[$a]) { # skip empty alignments, which will exist for any r1 run that fails
        cmalign_parse_stk_and_add_alignment_alerts($stk_file_HA{$mdl_name}[$a], \%seq_len_H, \%seq_inserts_HH, \@{$sgm_info_HAH{$mdl_name}},
                                                   \@{$ftr_info_HAH{$mdl_name}}, \%alt_info_HH, 
                                                   \%{$sgm_results_HHAH{$mdl_name}}, \%{$ftr_results_HHAH{$mdl_name}}, 
                                                   \%alt_ftr_instances_HHH, $mdl_name, $out_root, \%opt_HH, \%ofile_info_HH);
        push(@to_remove_A, ($stk_file_HA{$mdl_name}[$a]));
      }
    }

    # fetch the features and add alerts pertaining to CDS and mature peptides
    fetch_features_and_add_cds_and_mp_alerts($sqfile, $mdl_name, $mdl_tt, \@{$mdl_seq_name_HA{$mdl_name}}, \%seq_len_H, 
                                             \@{$ftr_info_HAH{$mdl_name}}, \@{$sgm_info_HAH{$mdl_name}}, \%alt_info_HH, 
                                             \%{$sgm_results_HHAH{$mdl_name}}, \%{$ftr_results_HHAH{$mdl_name}}, 
                                             \%alt_ftr_instances_HHH, \%opt_HH, \%ofile_info_HH);
  }
}

ofile_OutputProgressComplete($start_secs, undef, $log_FH, *STDOUT);

#################################
# add low similarity alerts for seqs with multiple hits in coverage determination stage
#################################
for($mdl_idx = 0; $mdl_idx < $nmdl; $mdl_idx++) { 
  $mdl_name = $mdl_info_AH[$mdl_idx]{"name"};
  if(defined $mdl_seq_name_HA{$mdl_name}) { 
    add_low_similarity_alerts($mdl_name, \@{$mdl_seq_name_HA{$mdl_name}}, \%seq_len_H, 
                              \@{$ftr_info_HAH{$mdl_name}}, \@{$sgm_info_HAH{$mdl_name}}, \%alt_info_HH, 
                              \%cls_results_HHH, \%{$sgm_results_HHAH{$mdl_name}}, \%{$ftr_results_HHAH{$mdl_name}}, 
                              \%alt_seq_instances_HH, \%alt_ftr_instances_HHH, \%opt_HH, \%ofile_info_HH);
  }
}

#########################################################################################
# Run BLASTX: all full length sequences and all fetched CDS features versus all proteins
#########################################################################################
if($do_blast) { 
  $start_secs = ofile_OutputProgressPrior("Running and parsing BLASTX", $progress_w, $log_FH, *STDOUT);

  for($mdl_idx = 0; $mdl_idx < $nmdl; $mdl_idx++) { 
    $mdl_name = $mdl_info_AH[$mdl_idx]{"name"};
    if(defined $mdl_seq_name_HA{$mdl_name}) { 
      my $ncds = vdr_FeatureInfoCountType(\@{$ftr_info_HAH{$mdl_name}}, "CDS"); 
      if($ncds > 0) { # only run blast for models with >= 1 CDS
        run_blastx_and_summarize_output(\%execs_H, $out_root, \%{$mdl_info_AH[$mdl_idx]}, \@{$ftr_info_HAH{$mdl_name}}, 
                                        \%opt_HH, \%ofile_info_HH);
        push(@to_remove_A, 
             ($ofile_info_HH{"fullpath"}{$mdl_name . ".blastx-fasta"},
              $ofile_info_HH{"fullpath"}{$mdl_name . ".blastx-out"},
              $ofile_info_HH{"fullpath"}{$mdl_name . ".blastx-summary"}));
        
        parse_blastx_results($ofile_info_HH{"fullpath"}{($mdl_name . ".blastx-summary")}, \@{$mdl_seq_name_HA{$mdl_name}}, \%seq_len_H, 
                             \@{$ftr_info_HAH{$mdl_name}}, \%{$ftr_results_HHAH{$mdl_name}}, \%opt_HH, \%ofile_info_HH);
        
        add_protein_validation_alerts(\@{$mdl_seq_name_HA{$mdl_name}}, \%seq_len_H, \@{$ftr_info_HAH{$mdl_name}}, \%alt_info_HH, 
                                      \%{$ftr_results_HHAH{$mdl_name}}, \%alt_ftr_instances_HHH, \%opt_HH, \%{$ofile_info_HH{"FH"}});
      }                
    }
  }
} # end of 'if($do_blast)'
elsif(! $do_hmmer) { 
  $start_secs = ofile_OutputProgressPrior("Skipping BLASTX step (--skipblast)", $progress_w, $log_FH, *STDOUT);
}
ofile_OutputProgressComplete($start_secs, undef, $log_FH, *STDOUT);

############################################################################################################
# Run hmmsearch: all full length sequences and all fetched CDS features versus best-matching protein profile
############################################################################################################
if($do_hmmer) { 
  $start_secs = ofile_OutputProgressPrior("Running and parsing hmmsearch", $progress_w, $log_FH, *STDOUT);

  for($mdl_idx = 0; $mdl_idx < $nmdl; $mdl_idx++) { 
    $mdl_name = $mdl_info_AH[$mdl_idx]{"name"};
    if(defined $mdl_seq_name_HA{$mdl_name}) { 
      my $ncds = vdr_FeatureInfoCountType(\@{$ftr_info_HAH{$mdl_name}}, "CDS"); 
      if($ncds > 0) { # only run blast for models with >= 1 CDS
        run_esl_translate_and_hmmsearch(\%execs_H, $out_root, \%{$mdl_info_AH[$mdl_idx]}, \@{$ftr_info_HAH{$mdl_name}}, 
                                        \%opt_HH, \%ofile_info_HH);
        parse_hmmer_domtblout($ofile_info_HH{"fullpath"}{($mdl_name . ".domtblout")}, 0, \@{$mdl_seq_name_HA{$mdl_name}}, \%seq_len_H, 
                                  \@{$ftr_info_HAH{$mdl_name}}, \%{$ftr_results_HHAH{$mdl_name}}, \%opt_HH, \%ofile_info_HH);
        
        add_protein_validation_alerts(\@{$mdl_seq_name_HA{$mdl_name}}, \%seq_len_H, \@{$ftr_info_HAH{$mdl_name}}, \%alt_info_HH, 
                                      \%{$ftr_results_HHAH{$mdl_name}}, \%alt_ftr_instances_HHH, \%opt_HH, \%{$ofile_info_HH{"FH"}});
      }                
    }
  }
  ofile_OutputProgressComplete($start_secs, undef, $log_FH, *STDOUT);
} # end of 'if($do_hmmer)'

##############################################################
# Add noftrann alerts for sequences with zero annotated features
# Add alerts to children features that have parents with 
# fatal alerts for specific feature combinations:
# (currently only one such parent/child type relationship
#  but could be expanded):
#      parent_ftr_type  child_ftr_type child_alert
#      ---------------  -------------- -----------
#      CDS              mat_peptide    peptrans
##############################################################
# add per-sequence 'noftrann' errors (zero annotated features)
for($mdl_idx = 0; $mdl_idx < $nmdl; $mdl_idx++) { 
  $mdl_name = $mdl_info_AH[$mdl_idx]{"name"};
  if(defined $mdl_seq_name_HA{$mdl_name}) { 
    alert_add_noftrann(\@{$mdl_seq_name_HA{$mdl_name}}, \@{$ftr_info_HAH{$mdl_name}}, \%alt_info_HH, \%{$ftr_results_HHAH{$mdl_name}}, 
                       \%alt_seq_instances_HH, \%alt_ftr_instances_HHH, \%opt_HH, \%{$ofile_info_HH{"FH"}});
    alert_add_parent_based(\@{$mdl_seq_name_HA{$mdl_name}}, \@{$ftr_info_HAH{$mdl_name}}, \%alt_info_HH, \%{$ftr_results_HHAH{$mdl_name}}, 
                           \%alt_ftr_instances_HHH, "CDS", "mat_peptide", "peptrans", "VADRNULL", \%opt_HH, \%{$ofile_info_HH{"FH"}});
  }
}

##############################################################
# Add noftrann errors for sequences with zero annotated features
##############################################################

################################
# Output annotations and alerts
################################
# open files for writing
ofile_OpenAndAddFileToOutputInfo(\%ofile_info_HH, "ant",      $out_root . ".sqa", 1, 1, "per-sequence tabular annotation summary file");
ofile_OpenAndAddFileToOutputInfo(\%ofile_info_HH, "cls",      $out_root . ".sqc", 1, 1, "per-sequence tabular classification summary file");
ofile_OpenAndAddFileToOutputInfo(\%ofile_info_HH, "ftr",      $out_root . ".ftr", 1, 1, "per-feature tabular summary file");
ofile_OpenAndAddFileToOutputInfo(\%ofile_info_HH, "sgm",      $out_root . ".sgm", 1, 1, "per-model-segment tabular summary file");
ofile_OpenAndAddFileToOutputInfo(\%ofile_info_HH, "mdl",      $out_root . ".mdl", 1, 1, "per-model tabular summary file");
ofile_OpenAndAddFileToOutputInfo(\%ofile_info_HH, "alt",      $out_root . ".alt", 1, 1, "per-alert tabular summary file");
ofile_OpenAndAddFileToOutputInfo(\%ofile_info_HH, "alc",      $out_root . ".alc", 1, 1, "alert count tabular summary file");

ofile_OpenAndAddFileToOutputInfo(\%ofile_info_HH, "pass_tbl",       $out_root . ".pass.tbl",       1, 1, "5 column feature table output for passing sequences");
ofile_OpenAndAddFileToOutputInfo(\%ofile_info_HH, "fail_tbl",       $out_root . ".fail.tbl",       1, 1, "5 column feature table output for failing sequences");
ofile_OpenAndAddFileToOutputInfo(\%ofile_info_HH, "pass_list",      $out_root . ".pass.list",      1, 1, "list of passing sequences");
ofile_OpenAndAddFileToOutputInfo(\%ofile_info_HH, "fail_list",      $out_root . ".fail.list",      1, 1, "list of failing sequences");
ofile_OpenAndAddFileToOutputInfo(\%ofile_info_HH, "alerts_list",    $out_root . ".alt.list",       1, 1, "list of alerts in the feature tables");

########################
# tabular output files #
########################
my %class_alerts_per_seq_H = ();

$start_secs = ofile_OutputProgressPrior("Generating tabular output", $progress_w, $log_FH, *STDOUT);
my ($zero_cls, $zero_alt) = output_tabular(\@mdl_info_AH, \%mdl_cls_ct_H, \%mdl_ant_ct_H, \@seq_name_A, \%seq_len_H, 
                                           \%ftr_info_HAH, \%sgm_info_HAH, \%alt_info_HH, \%cls_output_HH, \%ftr_results_HHAH, \%sgm_results_HHAH, 
                                           \%alt_seq_instances_HH, \%alt_ftr_instances_HHH, \%opt_HH, \%ofile_info_HH);
ofile_OutputProgressComplete($start_secs, undef, $log_FH, *STDOUT);

######################
# feature table file #
######################
$start_secs = ofile_OutputProgressPrior("Generating feature table output", $progress_w, $log_FH, *STDOUT);

my $npass = output_feature_table(\%mdl_cls_ct_H, \@seq_name_A, \%ftr_info_HAH, \%sgm_info_HAH, \%alt_info_HH, 
                                 \%cls_results_HHH, \%ftr_results_HHAH, \%sgm_results_HHAH, \%alt_seq_instances_HH,
                                 \%alt_ftr_instances_HHH, \%opt_HH, \%ofile_info_HH);

ofile_OutputProgressComplete($start_secs, undef, $log_FH, *STDOUT);

################################
# output optional output files #
################################
if(exists $ofile_info_HH{"FH"}{"ftrinfo"}) { 
  utl_HAHDump("Feature information", \%ftr_info_HAH, $ofile_info_HH{"FH"}{"ftrinfo"});
}
if(exists $ofile_info_HH{"FH"}{"sgminfo"}) { 
  utl_HAHDump("Segment information", \%sgm_info_HAH, $ofile_info_HH{"FH"}{"sgminfo"});
}
if(exists $ofile_info_HH{"FH"}{"altinfo"}) { 
  vdr_AlertInfoDump(\%alt_info_HH, $ofile_info_HH{"FH"}{"altinfo"});
  vdr_AlertInfoDump(\%alt_info_HH, *STDOUT);
}

############
# Conclude #
############
# close the two files we may output to stdout and the log
close($ofile_info_HH{"FH"}{"mdl"}); 
close($ofile_info_HH{"FH"}{"alc"}); 
    
my @conclude_A = ();
push(@conclude_A, "#");
push(@conclude_A, "# Summary of classified sequences:");
push(@conclude_A, "#");
my @file_A = ();
utl_FileLinesToArray($ofile_info_HH{"fullpath"}{"mdl"}, 1, \@file_A, $FH_HR);
push(@conclude_A, @file_A);
push(@conclude_A, "#");
if($zero_alt) { 
  push(@conclude_A, "# Zero alerts were reported.");
}
else { 
  push(@conclude_A, "# Summary of reported alerts:");
  push(@conclude_A, "#");
  my @file_A = ();
  utl_FileLinesToArray($ofile_info_HH{"fullpath"}{"alc"}, 1, \@file_A, $FH_HR);
  push(@conclude_A, @file_A);
}

foreach my $line (@conclude_A) { 
  ofile_OutputString($log_FH, 1, $line . "\n");
}

# remove unwanted files, unless --keep
if(! opt_Get("--keep", \%opt_HH)) { 
  my @to_actually_remove_A = (); # sanity check: make sure the files we're about to remove actually exist
  foreach my $to_remove_file (@to_remove_A) { 
    if((defined $to_remove_file) && (-e $to_remove_file)) { push(@to_actually_remove_A, $to_remove_file); }
  }
  utl_FileRemoveList(\@to_actually_remove_A, "v-annotate.pl:main()", \%opt_HH, $FH_HR);
}

$total_seconds += ofile_SecondsSinceEpoch();
ofile_OutputConclusionAndCloseFiles($total_seconds, $dir, \%ofile_info_HH);

###############
# SUBROUTINES #
################################################################
# List of subroutines in this file, divided into categories. 
#
# The names of the subroutines are meant to be descriptive. The
# convention for subroutine names is to use underscores to separate
# words (e.g. 'get_value_from_array()') for subroutines in *this* file as
# opposed to a Perl module where they're named in camel caps
# (e.g. getValueFromArray()).
#
#################################################################
#
#################################################################
#
# Subroutines related to cmsearch and classification:
# cmsearch_or_cmscan_wrapper
# cmsearch_or_cmscan_run
# cmsearch_or_cmscan_parse_sorted_tblout
# cmsearch_or_cmscan_store_hit
# add_classification_errors
# populate_per_model_data_structures_given_classification_results
#
# Subroutines related to cmalign and alignment:
# cmalign_wrapper
# cmalign_wrapper_helper
# cmalign_run
# cmalign_parse_ifile 
# cmalign_parse_stk_and_add_alignment_alerts 
# cmalign_store_overflow
# fetch_features_and_add_cds_and_mp_alerts 
# sqstring_check_start
# sqstring_find_stops 
# add_low_similarity_alerts
# frameshift_determine_span
#
# Subroutines related to blastx:
# add_protein_validation_alerts
# run_blastx_and_summarize_output
# parse_blastx_results 
# helper_protein_validation_breakdown_source
# helper_blastx_breakdown_max_indel_str
# helper_protein_validation_db_seqname_to_ftr_idx 
#
# Other subroutines related to alerts: 
# alert_list_option
# alert_pass_fail_options
# alert_sequence_instance_add 
# alert_feature_instance_add 
# alert_sequence_instance_fetch
# alert_feature_instance_fetch
# alert_add_noftrann 
# alert_add_unexdivg 
# alert_instances_check_prevents_annot
#
# Subroutines for creating output:
# output_tabular
# helper_tabular_ftr_results_strand
# helper_tabular_ftr_results_trunc_string
# helper_tabular_sgm_results_trunc_string
# helper_tabular_replace_spaces
#
# output_feature_table
# output_parent_child_relationships 
# helper_ftable_coords_from_nt_prediction 
# helper_ftable_coords_prot_only_prediction 
# helper_ftable_start_stop_arrays_to_coords 
# helper_ftable_coords_to_out_str 
# helper_ftable_add_qualifier_from_ftr_info
# helper_ftable_add_qualifier_from_ftr_results
# helper_ftable_class_model_for_sequence
# helper_ftable_process_sequence_alerts
# helper_ftable_process_feature_alerts
#
# helper_output_sequence_alert_strings
# helper_output_feature_alert_strings
#
# Miscellaneous subroutines:
# initialize_ftr_or_sgm_results()
# convert_pp_char_to_pp_avg ()
# group_subgroup_string_from_classification_results()
#
#################################################################
# Subroutine:  cmsearch_or_cmscan_wrapper()
# Incept:      EPN, Mon Mar 18 14:44:46 2019
#
# Purpose:     Run one or more cmsearch jobs on the farm
#              or locally, after possibly splitting up the input
#              sequence file with vdr_SplitFastaFile and 
#              then calling vdr_CmalignOrCmsearchWrapperHelper(). 
#
# Arguments: 
#  $execs_HR:        ref to executables with "esl-ssplit" and "cmsearch"
#                    defined as keys
#  $qsub_prefix:     qsub command prefix to use when submitting to farm, undef if running locally
#  $qsub_suffix:     qsub command suffix to use when submitting to farm, undef if running locally
#  $mdl_file:        name of model file to use
#  $mdl_name:        name of model to fetch from $mdl_file (undef to not fetch)
#  $seq_file:        name of sequence file with all sequences to run against
#  $opt_str:         option string for cmsearch run
#  $out_root:        string for naming output files
#  $round:           round, 1 or 2 
#  $nseq:            number of sequences in $seq_file
#  $tot_len_nt:      total length of all nucleotides in $seq_file
#  $progress_w:      width for outputProgressPrior output
#  $opt_HHR:         REF to 2D hash of option values, see top of sqp-opts.pm for description
#  $ofile_info_HHR:  REF to 2D hash of output file information
#
# Returns:     void, updates $$nfa_created_R with number of
#              fasta files created.
# 
# Dies: If an executable doesn't exist, or cmalign or nhmmscan or esl-ssplit
#       command fails if we're running locally
################################################################# 
sub cmsearch_or_cmscan_wrapper { 
  my $sub_name = "cmsearch_or_cmscan_wrapper";
  my $nargs_expected = 14;
  if(scalar(@_) != $nargs_expected) { printf STDERR ("ERROR, $sub_name entered with %d != %d input arguments.\n", scalar(@_), $nargs_expected); exit(1); } 

  my ($execs_HR, $qsub_prefix, $qsub_suffix, 
      $mdl_file, $mdl_name, $seq_file, $opt_str, 
      $out_root, $round, $nseq, $tot_len_nt, 
      $progress_w, $opt_HHR, $ofile_info_HHR) = @_;

  my $log_FH = $ofile_info_HHR->{"FH"}{"log"}; # for convenience
  my $do_parallel = opt_Get("-p",     $opt_HHR);
  my $do_keep     = opt_Get("--keep", $opt_HHR);

  # set up output file names
  my @seq_file_A  = (); # [0..$nr-1]: name of sequence file for this run
  my @out_file_AH = (); # array of hashes ([0..$nr-1]) of output files for cmsearch runs
  my $nseq_files = 1; # number of sequence files/runs 

  # split up sequence file, if -p and we're going to do more than one job
  my $do_split = 0; # set to '1' if we run vdr_SplitFastaFile
  if($do_parallel) { 
    # -p used: we need to split up the sequence file, and submit a separate 
    # cmsearch job for each
    my $targ_nseqfiles = vdr_SplitNumSeqFiles($tot_len_nt, $opt_HHR);
    if($targ_nseqfiles > 1) { # we are going to split up the fasta file 
      $do_split = 1;
      $nseq_files = vdr_SplitFastaFile($execs_HR->{"esl-ssplit"}, $seq_file, $targ_nseqfiles, $opt_HHR, $ofile_info_HHR);
      # vdr_SplitFastaFile will return the actual number of fasta files created, 
      # which can differ from the requested amount (which is $targ_nseqfiles) that we pass in. 
      for(my $i = 0; $i < $nseq_files; $i++) { 
        $seq_file_A[$i] = $seq_file . "." . ($i+1);
      }
    }
    else { # targ_nseqfiles is 1, no need to split
      $seq_file_A[0] = $seq_file;
    }
  }
  else { # -p not used
    $seq_file_A[0] = $seq_file;
  }
    
  # determine description of the runs we are about to do
  my $desc = "";
  if($round == 1) { 
    $desc = ($do_parallel) ? 
        "Submitting $nseq_files cmscan classification job(s) to the farm" : 
        sprintf("Classifying sequences ($nseq seq%s)", ($nseq > 1) ? "s" : "");
  }
  else { 
    if($do_parallel) { 
      $desc = sprintf("Submitting $nseq_files cmsearch coverage determination job(s) ($mdl_name: $nseq seq%s) to the farm", 
                      ($nseq > 1) ? "s" : "");
    }
    else { 
      $desc = sprintf("Determining sequence coverage ($mdl_name: $nseq seq%s)", ($nseq > 1) ? "s" : "");
    }
  }
  my $start_secs = ofile_OutputProgressPrior($desc, $progress_w, $log_FH, *STDOUT);
  # run cmsearch or cmscan
  my $out_key;
  my @out_keys_A = ("stdout", "err", "tblout");
  my $round_str = ($round eq "1") ? "scan.r1" : "search.r2";
  for(my $s = 0; $s < $nseq_files; $s++) { 
    %{$out_file_AH[$s]} = (); 
    foreach my $out_key (@out_keys_A) { 
      $out_file_AH[$s]{$out_key} = $out_root . "." . $round_str . ".s" . $s . "." . $out_key;
    }
    cmsearch_or_cmscan_run($execs_HR, $qsub_prefix, $qsub_suffix, $mdl_file, $mdl_name, $seq_file_A[$s], $opt_str, \%{$out_file_AH[$s]}, $opt_HHR, $ofile_info_HHR);   
  }

  if($do_parallel) { 
    ofile_OutputProgressComplete($start_secs, undef, $log_FH, *STDOUT);
    # wait for the jobs to finish
    $start_secs = ofile_OutputProgressPrior(sprintf("Waiting a maximum of %d minutes for all farm jobs to finish", opt_Get("--wait", $opt_HHR)), 
                                            $progress_w, $log_FH, *STDOUT);
    my $njobs_finished = vdr_WaitForFarmJobsToFinish(0, # we're not running cmalign
                                                     \@out_file_AH, undef, undef, "[ok]", $opt_HHR, $ofile_info_HHR->{"FH"});
    if($njobs_finished != $nseq_files) { 
      ofile_FAIL(sprintf("ERROR in $sub_name only $njobs_finished of the $nseq_files are finished after %d minutes. Increase wait time limit with --wait", opt_Get("--wait", $opt_HHR)), 1, $ofile_info_HHR->{"FH"});
    }
    ofile_OutputString($log_FH, 1, "# "); # necessary because waitForFarmJobsToFinish() creates lines that summarize wait time and so we need a '#' before 'done' printed by ofile_OutputProgressComplete()
  }

  # concatenate files into one
  foreach $out_key (@out_keys_A) { 
    if(($do_parallel) || ($out_key ne "err")) { # .err files don't exist if (! $do_parallel)
      my $concat_key  = sprintf("%s.%s%s", $round_str, (defined $mdl_name) ? $mdl_name . "." : "", $out_key);                                
      my $concat_file = $out_root . "." . $concat_key;
      my @concat_A = ();
      utl_ArrayOfHashesToArray(\@out_file_AH, \@concat_A, $out_key);
      utl_ConcatenateListOfFiles(\@concat_A, $concat_file, $sub_name, $opt_HHR, $ofile_info_HHR->{"FH"});
      # utl_ConcatenateListOfFiles() removes individual files unless --keep enabled
      ofile_AddClosedFileToOutputInfo($ofile_info_HHR, $concat_key, $concat_file, 0, $do_keep, sprintf("round $round scan/search $out_key file%s", (defined $mdl_name) ? "for model $mdl_name" : ""));
    }
  }

  # remove sequence files if we created any
  if(($do_split) && (! opt_Get("--keep", $opt_HHR))) { 
    utl_FileRemoveList(\@seq_file_A, $sub_name, $opt_HHR, $ofile_info_HHR->{"FH"});
  }

  ofile_OutputProgressComplete($start_secs, undef, $log_FH, *STDOUT);

  return;
}

#################################################################
# Subroutine:  cmsearch_or_cmscan_run()
# Incept:      EPN, Wed Feb  6 12:38:11 2019
#
# Purpose:     Run Infernal's cmsearch or cmscan executable using $mdl_file
#              as the model file on sequence file $seq_file, either
#              locally or on the farm.
#
# Arguments: 
#  $execs_HR:         hash with paths to cmsearch, cmscan and cmfetch
#  $qsub_prefix:      qsub command prefix to use when submitting to farm, undef if running locally
#  $qsub_suffix:      qsub command suffix to use when submitting to farm, undef if running locally
#  $mdl_file:         path to the CM file
#  $mdl_name:         name of model to fetch from $mdl_file (undef to not fetch and run cmscan instead of cmsearch)
#  $seq_file:         path to the sequence file
#  $opt_str:          option string for cmsearch run
#  $out_file_HR:      ref to hash of output files to create
#                     required keys: "stdout", "tblout", "err"
#  $opt_HHR:          REF to 2D hash of option values, see top of sqp_opts.pm for description
#  $ofile_info_HHR:   REF to 2D hash of output file information
# 
# Returns:     void
# 
################################################################# 
sub cmsearch_or_cmscan_run {
  my $sub_name = "cmsearch_or_cmscan_run()";
  my $nargs_expected = 10;
  if(scalar(@_) != $nargs_expected) { printf STDERR ("ERROR, $sub_name entered with %d != %d input arguments.\n", scalar(@_), $nargs_expected); exit(1); } 
  
  my ($execs_HR, $qsub_prefix, $qsub_suffix, 
      $mdl_file, $mdl_name, $seq_file, $opt_str, 
      $out_file_HR, $opt_HHR, $ofile_info_HHR) = @_;
  
  my $FH_HR       = (defined $ofile_info_HHR->{"FH"}) ? $ofile_info_HHR->{"FH"} : undef;
  my $do_parallel = opt_Get("-p", $opt_HHR) ? 1 : 0;

  my $stdout_file = $out_file_HR->{"stdout"};
  my $tblout_file = $out_file_HR->{"tblout"};
  my $err_file    = $out_file_HR->{"err"};
  if(! defined $stdout_file) { ofile_FAIL("ERROR in $sub_name, stdout output file name is undefined", 1, $FH_HR); }
  if(! defined $tblout_file) { ofile_FAIL("ERROR in $sub_name, tblout output file name is undefined", 1, $FH_HR); }
  if(! defined $err_file)    { ofile_FAIL("ERROR in $sub_name, err    output file name is undefined", 1, $FH_HR); }
  if(-e $stdout_file) { unlink $stdout_file; }
  if(-e $tblout_file) { unlink $tblout_file; }
  if(-e $err_file)    { unlink $err_file; }
  
  utl_FileValidateExistsAndNonEmpty($mdl_file, "CM file", $sub_name, 1, $FH_HR); 
  utl_FileValidateExistsAndNonEmpty($seq_file, "sequence file", $sub_name, 1, $FH_HR);

  if(! (defined $opt_str)) { $opt_str = ""; }
  $opt_str .= " --tblout $tblout_file"; 

  my $cmd = undef;
  if(defined $mdl_name) { 
    $cmd = $execs_HR->{"cmfetch"} . " $mdl_file $mdl_name | " . $execs_HR->{"cmsearch"} . " $opt_str - $seq_file > $stdout_file";
  }
  else { 
    $cmd = $execs_HR->{"cmscan"} . " $opt_str $mdl_file $seq_file > $stdout_file";
  }
  if($do_parallel) { 
    my $job_name = "J" . utl_RemoveDirPath($seq_file);
    my $nsecs  = opt_Get("--wait", $opt_HHR) * 60.;
    my $mem_gb = (opt_Get("--mxsize", $opt_HHR) / 1000.); # use --mxsize * 1000 (8 Gb by default)
    if($mem_gb < 16.) { $mem_gb = 16.; } # set minimum of 16 Gb
    vdr_SubmitJob($cmd, $qsub_prefix, $qsub_suffix, $job_name, $err_file, $mem_gb, $nsecs, $opt_HHR, $ofile_info_HHR);
  }
  else { 
    utl_RunCommand($cmd, opt_Get("-v", $opt_HHR), 0, $FH_HR);
  }
  return; 
}

#################################################################
# Subroutine:  cmsearch_or_cmscan_parse_sorted_tblout()
# Incept:      EPN, Wed Mar 20 13:30:16 2019
#
# Purpose:     Parse a sorted cmsearch tblout output file and 
#              store results in %{$results_HHHR}. This is 
#              done differently depending on if $round is 1 or 2.
#
# Arguments: 
#  $tblout_file:   name of sorted tblout file to parse
#  $round:         round, '1' or '2'
#  $mdl_info_AHR:  ref to model info array of hashes
#  $results_HHHR:  ref to results 3D hash
#  $opt_HHR:       ref to options 2D hash
#  $FH_HR:         ref to file handle hash
# 
# Returns: void
# 
# Dies: if there's a problem parsing the tblout file
#      
################################################################# 
sub cmsearch_or_cmscan_parse_sorted_tblout {
  my $sub_name = "cmsearch_or_cmscan_parse_sorted_tblout()";
  my $nargs_expected = 6;
  if(scalar(@_) != $nargs_expected) { printf STDERR ("ERROR, $sub_name entered with %d != %d input arguments.\n", scalar(@_), $nargs_expected); exit(1); } 
  
  my ($tblout_file, $round, $mdl_info_AHR, $results_HHHR, $opt_HHR, $FH_HR) = @_;

  if((! defined $round) || (($round != 1) && ($round != 2))) { 
    ofile_FAIL("ERROR in $sub_name, round is not 1 or 2", 1, $FH_HR);
  }

  # determine if we have an expected group and subgroup
  # (--subgroup requires --group)
  # and if so, fill hashes of model groups and subgroups, 
  # (this data is in @{$mdl_info_HAR} already, we fill 
  # these hashes only for convenience)
  my $exp_group    = opt_Get("--group", \%opt_HH);
  my $exp_subgroup = opt_Get("--subgroup", \%opt_HH);
  # fill hashes of model groups and subgroups, for convenience
  my %mdl_group_H    = ();
  my %mdl_subgroup_H = ();
  my $nmdl = scalar(@{$mdl_info_AHR});
  if($round == 1) { 
    for(my $mdl_idx = 0; $mdl_idx < $nmdl; $mdl_idx++) { 
      my $mdl_name = $mdl_info_AHR->[$mdl_idx]{"name"};
      if(defined $mdl_info_AHR->[$mdl_idx]{"group"}) { 
        $mdl_group_H{$mdl_name} = $mdl_info_AHR->[$mdl_idx]{"group"}; 
      }
      if(defined $mdl_info_AHR->[$mdl_idx]{"subgroup"}) { 
        $mdl_subgroup_H{$mdl_name} = $mdl_info_AHR->[$mdl_idx]{"subgroup"}; 
      }
    }
  }

  my $seq;      # sequence name
  my $model;    # model name
  my $score;    # bit score
  my $m_from;   # model from position
  my $m_to;     # model to position
  my $s_from;   # sequence from position
  my $s_to;     # sequence to position
  my $strand;   # strand of hit
  my $bias;     # bias score
  my $key2;     # key in 2nd dim of %results
  my $group;    # group for current sequence, can be undef
  my $subgroup; # subgroup for current sequence, can be undef
  open(IN, $tblout_file) || ofile_FileOpenFailure($tblout_file, $sub_name, 1, "reading", $FH_HR);

  while(my $line = <IN>) { 
    my $HR = undef; # ref to 3rd dimension hash in %results_HHH we will update for this hit
    if($line !~ m/^\#/) { 
      chomp $line;
      $seq    = undef;
      $model  = undef;
      $score  = undef;
      $m_from = undef;
      $m_to   = undef;
      $s_from = undef;
      $s_to   = undef;
      $strand = undef;
      my @el_A = split(/\s+/, $line);
      if($round == 1) { # round 1 cmscan --trmF3 tblout 
        #modelname sequence                      score  start    end strand bounds ovp      seqlen
        ##--------- ---------------------------- ------ ------ ------ ------ ------ --- -----------
        #NC_039477  gi|1215708385|gb|KY594653.1|  275.8      1    301      +     []  *          301
        if(scalar(@el_A) != 9) { 
          ofile_FAIL("ERROR parsing $tblout_file for round 1, unexpected number of space-delimited tokens on line $line", 1, $FH_HR); 
        }
        ($model, $seq, $score, $s_from, $s_to, $strand) = ($el_A[0], $el_A[1], $el_A[2], $el_A[3], $el_A[4], $el_A[5]);
        if(! defined $results_HHHR->{$seq}) { 
          %{$results_HHHR->{$seq}} = ();
        }
        $group    = (defined $mdl_group_H{$model})    ? $mdl_group_H{$model}    : undef;
        $subgroup = (defined $mdl_subgroup_H{$model}) ? $mdl_subgroup_H{$model} : undef;

        # determine if we are going to store this hit, and to what 2D keys 
        # (the following code only works because we know we are sorted by score)
        my $is_1   = 0; # should we store this in $results_HHHR->{$seq}{"r1.1"} ? 
        my $is_2   = 0; # should we store this in $results_HHHR->{$seq}{"r1.2"} ? 
        my $is_eg  = 0; # should we store this in $results_HHHR->{$seq}{"r1.eg"} ? 
        my $is_esg = 0; # should we store this in $results_HHHR->{$seq}{"r1.esg"} ? 

        # store hit as r1.1 only if it's the first hit seen to any model, or it's an additional hit to the r1.1 model
        # SHOULD WE ONLY BE STORING TOP HIT IN ROUND 1?
        if((! defined $results_HHHR->{$seq}{"r1.1"}) || # first (best) hit for this sequence 
           (($results_HHHR->{$seq}{"r1.1"}{"model"} eq $model) && 
            ($results_HHHR->{$seq}{"r1.1"}{"bstrand"} eq $strand))) { # additional hit for r1.1 sequence/model/strand trio
          $is_1 = 1; 
        }
        # store hit as r1.2 only if it's an additional hit to the r1.2 model
        # or there is no r1.2 hit yet, and r1.1 model and r1.2 model are not in the same subgroup
        # (if either r1.1 or r1.2 models do not have a subgroup, they are considered to NOT be in the same subgroup)
        elsif((defined $results_HHHR->{$seq}{"r1.2"}) && 
              (($results_HHHR->{$seq}{"r1.2"}{"model"} eq $model) && 
               ($results_HHHR->{$seq}{"r1.2"}{"bstrand"} eq $strand))) { # additional hit for r1.2 sequence/model/strand trio
          $is_2 = 1;
        }
        elsif((! defined $results_HHHR->{$seq}{"r1.2"}) && # no r1.2 hit yet exists AND
              ((! defined $results_HHHR->{$seq}{"r1.1"}{"subgroup"}) ||       # (r1.1 hit has no subgroup OR
               (! defined $subgroup) ||                                       #  this hit has no subgroup OR
               ($results_HHHR->{$seq}{"r1.1"}{"subgroup"} ne $subgroup))) {   #  both have subgroups but they differ)
          $is_2 = 1;
        }               

        # determine if we are going to store this hit as best in 'group' and/or 'subgroup'
        # to the expected group and/or expected subgroup
        if((defined $exp_group) && (defined $group) && ($exp_group eq $group)) { 
          if((! defined $results_HHHR->{$seq}{"r1.eg"}) || # first (top) hit for this sequence to this group
             (($results_HHHR->{$seq}{"r1.eg"}{"model"} eq $model) && 
              ($results_HHHR->{$seq}{"r1.eg"}{"bstrand"} eq $strand))) { # additional hit for r1.eg sequence/model/strand trio
            $is_eg = 1; 
          }
          if((defined $exp_subgroup) && (defined $subgroup) && ($exp_subgroup eq $subgroup)) { 
            if((! defined $results_HHHR->{$seq}{"r1.esg"}) || # first (top) hit for this sequence to this subgroup
               (($results_HHHR->{$seq}{"r1.esg"}{"model"} eq $model) && 
                ($results_HHHR->{$seq}{"r1.esg"}{"bstrand"} eq $strand))) { # additional hit for r1.esg sequence/model/strand trio
              $is_esg = 1; 
            }
          }
        }
        if($is_1)   { cmsearch_or_cmscan_store_hit(\%{$results_HHHR->{$seq}{"r1.1"}},   $model, $score, $strand, $bias, $s_from, $s_to, $m_from, $m_to, $group, $subgroup, $FH_HR); }
        if($is_2)   { cmsearch_or_cmscan_store_hit(\%{$results_HHHR->{$seq}{"r1.2"}},   $model, $score, $strand, $bias, $s_from, $s_to, $m_from, $m_to, $group, $subgroup, $FH_HR); }
        if($is_eg)  { cmsearch_or_cmscan_store_hit(\%{$results_HHHR->{$seq}{"r1.eg"}},  $model, $score, $strand, $bias, $s_from, $s_to, $m_from, $m_to, $group, $subgroup, $FH_HR); }
        if($is_esg) { cmsearch_or_cmscan_store_hit(\%{$results_HHHR->{$seq}{"r1.esg"}}, $model, $score, $strand, $bias, $s_from, $s_to, $m_from, $m_to, $group, $subgroup, $FH_HR); }
      }
      else { # round 2 cmsearch --tblout output
        ##target name                 accession query name           accession mdl mdl from   mdl to seq from   seq to strand trunc pass   gc  bias  score   E-value inc description of target
        ##--------------------------- --------- -------------------- --------- --- -------- -------- -------- -------- ------ ----- ---- ---- ----- ------ --------- --- ---------------------
        #gi|1215708385|gb|KY594653.1| -         NC_039477            -         hmm     5089     5389        1      301      +     -    6 0.52   0.0  268.1   3.4e-85 !   Norovirus GII.4 isolate Hu/GII/CR7410/CHN/2014 VP1 gene, partial cds
        if(scalar(@el_A) < 18) { 
          ofile_FAIL("ERROR parsing $tblout_file for round 2, unexpected number of space-delimited tokens on line $line", 1, $FH_HR); 
        }
        ($seq, $model, $m_from, $m_to, $s_from, $s_to, $strand, $bias, $score) = ($el_A[0], $el_A[2], $el_A[5], $el_A[6], $el_A[7], $el_A[8], $el_A[9], $el_A[13], $el_A[14]);
        # determine if we are going to store this hit
        if((! defined $results_HHHR->{$seq}{"r2.bs"}) || # first (top) hit for this sequence, 
           (($results_HHHR->{$seq}{"r2.bs"}{"model"}   eq $model) && 
            ($results_HHHR->{$seq}{"r2.bs"}{"bstrand"} eq $strand))) { # additional hit for this sequence/model/strand trio
          cmsearch_or_cmscan_store_hit(\%{$results_HHHR->{$seq}{"r2.bs"}},  $model, $score, $strand, $bias, $s_from, $s_to, $m_from, $m_to, undef, undef, $FH_HR); # undefs are for group and subgroup which are irrelevant in round 2
        }
        elsif((! defined $results_HHHR->{$seq}{"r2.os"}) || # first (top) hit on OTHER strand for this sequence, 
              (($results_HHHR->{$seq}{"r2.os"}{"model"}   eq $model) && 
               ($results_HHHR->{$seq}{"r2.os"}{"bstrand"} eq $strand))) { # additional hit for this sequence/model/strand trio
          cmsearch_or_cmscan_store_hit(\%{$results_HHHR->{$seq}{"r2.os"}},  $model, $score, $strand, $bias, $s_from, $s_to, $m_from, $m_to, undef, undef, $FH_HR); # undefs are for group and subgroup which are irrelevant in round 2
        }
      }
    }
  }

  return; 
}

#################################################################
# Subroutine:  cmsearch_or_cmscan_store_hit()
# Incept:      EPN, Thu Mar 21 14:55:25 2019
#
# Purpose:     Store information on a hit in %{$HR}. 
#              Initialize %{$HR} if this is the first hit.
#
# Arguments: 
#  $HR:            hash to store hit info in
#  $model:         model name
#  $score:         score of hit
#  $strand:        strand of hit
#  $bias:          bias score
#  $s_from:        start position on sequence
#  $s_to:          end position on sequence
#  $m_from:        start position on model
#  $m_to:          end position on model
#  $group:         group for $model, can be undef
#  $subgroup:      subgroup for $model, can be undef
#  $FH_HR:         ref to file handle hash
# 
# Returns: void
# 
# Dies: if not the first hit, but $HR->{"model"} ne $model
#      
################################################################# 
sub cmsearch_or_cmscan_store_hit { 
  my $sub_name = "cmsearch_or_cmscan_store_hit()";
  my $nargs_expected = 12;
  if(scalar(@_) != $nargs_expected) { printf STDERR ("ERROR, $sub_name entered with %d != %d input arguments.\n", scalar(@_), $nargs_expected); exit(1); } 
  
  my ($HR, $model, $score, $strand, $bias, $s_from, $s_to, $m_from, $m_to, $group, $subgroup, $FH_HR) = @_;

  if(scalar(keys(%{$HR})) == 0) { # initialize
    $HR->{"model"}    = $model; # all hits stored in this hash will be to $model
    $HR->{"bstrand"}  = $strand; # strand of 'best hit' (first hit)
    $HR->{"s_coords"} = "";
    $HR->{"score"}    = "";
    if(defined $m_from) { $HR->{"m_coords"} = ""; }
    if(defined $bias)   { $HR->{"bias"}     = ""; }
  }
  else { 
    if($HR->{"model"} ne $model) { 
      ofile_FAIL("ERROR in $sub_name, trying to add additional hit to a different model", 1, $FH_HR);
    }
    $HR->{"s_coords"} .= ",";
    $HR->{"score"}    .= ",";
    if(defined $m_from) { $HR->{"m_coords"} .= ","; }
    if(defined $bias)   { $HR->{"bias"}     .= ","; }
  }
  $HR->{"s_coords"} .= $s_from . ".." . $s_to . ":" . $strand;
  $HR->{"score"}    .= sprintf("%.1f", $score);
  if(defined $m_from)   { $HR->{"m_coords"} .= $m_from . ".." . $m_to . ":+"; }
  if(defined $bias)     { $HR->{"bias"}     .= sprintf("%.1f", $bias); }
  if(defined $group)    { $HR->{"group"}     = $group; }
  if(defined $subgroup) { $HR->{"subgroup"}  = $subgroup; }

  return;
}

#################################################################
# Subroutine: add_classification_alerts()
# Incept:     EPN, Thu Mar 21 05:59:00 2019
# Purpose:    Adds c_* alerts for sequences based on classification
#             results in %{$cls_results_HHHR}.
#
# Types of 
# Arguments:
#  $alt_seq_instances_HHR:   REF to 2D hash with per-sequence alerts, added to here
#  $seq_len_HR:              REF to hash of sequence lengths
#  $mdl_info_AHR:            REF to array of hashes with information on the sequences, PRE-FILLED
#  $alt_info_HHR:            REF to the alert info hash of arrays, PRE-FILLED
#  $cls_results_HHHR:        REF to 3D hash with classification search results, PRE-FILLED
#  $cls_output_HHR:          REF to 2D hash of classification output info, FILLED HERE 
#  $opt_HHR:                 REF to 2D hash of option values, see top of sqp_opts.pm for description
#  $ofile_info_HHR:          REF to the 2D hash of output file information
#             
# Returns:  void
# 
# Dies:     never
#
#################################################################
sub add_classification_alerts { 
  my $sub_name = "add_classification_alerts";
  my $nargs_exp = 8;
  if(scalar(@_) != $nargs_exp) { die "ERROR $sub_name entered with wrong number of input args"; }

  my ($alt_seq_instances_HHR, $seq_len_HR, $mdl_info_AHR, $alt_info_HHR, $cls_results_HHHR, $cls_output_HHR, $opt_HHR, $ofile_info_HHR) = @_;

  my $FH_HR = $ofile_info_HHR->{"FH"}; # for convenience
  my $nseq = scalar(keys (%{$seq_len_HR}));

  # create the model index hash which gives index in $mdl_info_AHR[] 
  # for a given model name, this allows us to find model length given model name
  my %mdl_idx_H = ();
  utl_IdxHFromAH(\%mdl_idx_H, $mdl_info_AHR, "name", $sub_name, $FH_HR);
   
  # determine if we have an expected group and subgroup
  # (--subgroup requires --group)
  # and if so, fill hashes of model groups and subgroups, 
  # (this data is in @{$mdl_info_AHR} already, we fill 
  # these hashes onlyfor convenience)
  my $exp_group    = opt_Get("--group",    \%opt_HH);
  my $exp_subgroup = opt_Get("--subgroup", \%opt_HH);

  # get thresholds
  my $small_value    = 0.00000001; # for handling precision issues
  my $lowcov_opt     = opt_Get("--lowcov",     $opt_HHR) - $small_value;
  my $lowsc_opt      = opt_Get("--lowsc",      $opt_HHR) - $small_value;
  my $indefstr_opt   = opt_Get("--indefstr",   $opt_HHR) + $small_value;
  my $indefclass_opt = opt_Get("--indefclass", $opt_HHR) - $small_value;
  my $biasfract_opt  = opt_Get("--biasfract",  $opt_HHR) + $small_value;
  my $incspec_opt    = opt_Get("--incspec",    $opt_HHR) + $small_value;
  my $dupreg_opt     = opt_Get("--dupreg",     $opt_HHR);

  my $lowcov_opt2print     = sprintf("%.3f", opt_Get("--lowcov",     $opt_HHR));
  my $lowsc_opt2print      = sprintf("%.3f", opt_Get("--lowsc",      $opt_HHR));
  my $indefstr_opt2print   = sprintf("%.1f", opt_Get("--indefstr",   $opt_HHR));
  my $indefclass_opt2print = sprintf("%.3f", opt_Get("--indefclass", $opt_HHR));
  my $biasfract_opt2print  = sprintf("%.3f", opt_Get("--biasfract",  $opt_HHR));
  my $incspec_opt2print    = sprintf("%.3f", opt_Get("--incspec",    $opt_HHR));

  %{$cls_output_HHR} = ();
  foreach $seq_name (sort keys(%{$seq_len_HR})) { 
    my $seq_len  = $seq_len_HR->{$seq_name};
    my $mdl_name = undef;
    my $mdl_len  = undef;
    my %score_H  = (); # key is $cls_results_HHHR 2D key (search category), value is summed score
    my %scpnt_H  = (); # key is $cls_results_HHHR 2D key (search category), value is summed length
    my $alt_str = "";
    %{$cls_output_HHR->{$seq_name}} = ();

    # check for noannotn alert: no hits in round 1 search
    # or >=1 hits in round 1 search but 0 hits in round 2 search (should be rare)
    if((! defined $cls_results_HHHR->{$seq_name}) || 
       ((defined $cls_results_HHHR->{$seq_name}) &&
        (defined $cls_results_HHHR->{$seq_name}{"r1.1"}) &&
        (! defined $cls_results_HHHR->{$seq_name}{"r2.bs"}))) { 
      alert_sequence_instance_add($alt_seq_instances_HHR, $alt_info_HHR, "noannotn", $seq_name, "VADRNULL", $FH_HR);
    }
    else { 
      if(! defined $cls_results_HHHR->{$seq_name}{"r1.1"}) { 
        ofile_FAIL("ERROR in $sub_name, seq $seq_name should have but does not have any r1.1 hits", 1, $FH_HR);
      }
      # determine model name and length
      $mdl_name = $cls_results_HHHR->{$seq_name}{"r2.bs"}{"model"};
      $mdl_len  = $mdl_info_AHR->[$mdl_idx_H{$mdl_name}]{"length"};
      foreach my $rkey (keys (%{$cls_results_HHHR->{$seq_name}})) { 
        my @score_A = split(",", $cls_results_HHHR->{$seq_name}{$rkey}{"score"});
        $score_H{$rkey} = utl_ASum(\@score_A);
        $scpnt_H{$rkey} = $score_H{$rkey} / vdr_CoordsLength($cls_results_HHHR->{$seq_name}{$rkey}{"s_coords"}, $FH_HR);
      }
      my $have_r2bs = (defined $cls_results_HHHR->{$seq_name}{"r2.bs"}) ? 1 : 0;

      my $scpnt2print = sprintf("%.3f", $scpnt_H{"r1.1"});
      $cls_output_HHR->{$seq_name}{"scpnt"} = $scpnt2print;
      $cls_output_HHR->{$seq_name}{"score"} = sprintf("%.1f", $score_H{"r1.1"});

      # low score (lowscore)
      if($scpnt_H{"r1.1"} < $lowsc_opt) { 
        alert_sequence_instance_add($alt_seq_instances_HHR, $alt_info_HHR,  "lowscore", $seq_name, $scpnt2print . "<" . $lowsc_opt2print . " bits/nt", $FH_HR);
      }

      # indefinite classification (indfclas))
      if(defined $scpnt_H{"r1.2"}) { 
        my $diffpnt = $scpnt_H{"r1.1"} - $scpnt_H{"r1.2"};
        my $diffpnt2print = sprintf("%.3f", $diffpnt);
        $cls_output_HHR->{$seq_name}{"scdiff"}  = sprintf("%.1f", $score_H{"r1.1"} - $score_H{"r1.2"});
        $cls_output_HHR->{$seq_name}{"diffpnt"} = $diffpnt2print;
        my $group_str = "best group/subgroup: " . 
            group_subgroup_string_from_classification_results($cls_results_HHHR->{$seq_name}{"r1.1"}) . 
            ", second group/subgroup: " . 
            group_subgroup_string_from_classification_results($cls_results_HHHR->{$seq_name}{"r1.2"});

        if($diffpnt < $indefclass_opt) { 
          alert_sequence_instance_add($alt_seq_instances_HHR, $alt_info_HHR, "indfclas", $seq_name, $diffpnt2print . "<" . $indefclass_opt2print . " bits/nt, " . $group_str, $FH_HR);
        }
      }

      # incorrect group (incgroup) 
      # - $exp_group must be defined and group of r1.1 must be undef or != $exp_group
      # - no hits in r1.eg (no hits to group) (incgroup)
      # OR 
      # - hit(s) in r1.eg but scpernt diff between
      #   r1.eg and r1.1 exceeds incspec_opt (incgroup)
      #
      # questionable group (qstgroup)
      # - $exp_group must be defined 
      # - hit(s) in r1.eg but scpernt diff between
      #   r1.eg and r1.1 does not exceed incspec_opt (qstgroup)
      #
      my $igr_flag = 0;
      my $qgr_flag = 0;
      if((defined $exp_group) && # $exp_group defined
         ((! defined $cls_results_HHHR->{$seq_name}{"r1.1"}{"group"}) || # r1.1 group undefined
          ($cls_results_HHHR->{$seq_name}{"r1.1"}{"group"} ne $exp_group))) { # r1.1 group != $exp_group
        # $exp_group is defined AND 
        # (r1.1 group undefined OR r1.1 group != $exp_group)
        if(! defined $scpnt_H{"r1.eg"}) { 
          # no hit to $exp_group
          alert_sequence_instance_add($alt_seq_instances_HHR, $alt_info_HHR, "incgroup", $seq_name, 
                                      "no hits to expected group $exp_group, best model group/subgroup: " . 
                                      group_subgroup_string_from_classification_results($cls_results_HHHR->{$seq_name}{"r1.1"}), $FH_HR);
          $igr_flag = 1;
        }
        else { 
          # at least one hit to $exp_group exists and r1.1's group undef or != $exp_group 
          # so we either have a incgroup or qstgroup alert
          my $diff = $scpnt_H{"r1.1"} - $scpnt_H{"r1.eg"};
          my $diff2print = sprintf("%.3f", $diff);
          if($diff > $incspec_opt) { 
            $alt_str = "$diff2print > $incspec_opt2print bits/nt diff, best model group/subgroup: " . group_subgroup_string_from_classification_results($cls_results_HHHR->{$seq_name}{"r1.1"});
            alert_sequence_instance_add($alt_seq_instances_HHR, $alt_info_HHR, "incgroup", $seq_name, $alt_str, $FH_HR);
            $igr_flag = 1;
          }
          else { 
            $alt_str = "$diff2print bits/nt diff, best model group/subgroup: " . group_subgroup_string_from_classification_results($cls_results_HHHR->{$seq_name}{"r1.1"});
            alert_sequence_instance_add($alt_seq_instances_HHR, $alt_info_HHR, "qstgroup", $seq_name, $alt_str, $FH_HR);
            $qgr_flag = 1;
          }
        }
      }

      # incorrect subgroup (c_sgr) 
      # - $exp_subgroup must be defined and subgroup of r1.1 must be undef or != $exp_subgroup
      # - incgroup not already reported
      # - no hits in r1.esg (no hits to group) (incsbgrp)
      # OR 
      # - hit(s) in r1.esg but scpernt diff between
      #   r1.esg and r1.1 exceeds incspec_opt (incsbgrp)
      #
      # questionable subgroup (qstsbgrp)
      # - $exp_subgroup must be defined 
      # - incgroup not already reported
      # - qstgroup not already reported
      # - hit(s) in r1.esg but scpernt diff between
      #   r1.esg and r1.1 does not exceed incspec_opt (qstsbgrp)
      #
      if((! $igr_flag) # incgroup alert not reported
         && (defined $exp_subgroup) && # exp_sugroup defined  
         ((! defined $cls_results_HHHR->{$seq_name}{"r1.1"}{"subgroup"}) || # r1.1 subgroup undefined
          ($cls_results_HHHR->{$seq_name}{"r1.1"}{"subgroup"} ne $exp_subgroup))) { # r1.1 subgroup != $exp_subgroup
        # incgroup alert not reported AND
        # $exp_subgroup is defined AND 
        # (r1.1 subgroup undefined OR r1.1 subgroup != $exp_subgroup)
        if(! defined $scpnt_H{"r1.esg"}) { 
          alert_sequence_instance_add($alt_seq_instances_HHR, $alt_info_HHR, "incsbgrp", $seq_name, "no hits to expected subgroup $exp_subgroup", $FH_HR);
        }
        else { 
          my $diff = $scpnt_H{"r1.1"} - $scpnt_H{"r1.esg"};
          my $diff2print = sprintf("%.3f", $diff);
          if($diff > $incspec_opt) { 
            $alt_str = "$diff2print > $incspec_opt2print bits/nt diff, best model group/subgroup: " . group_subgroup_string_from_classification_results($cls_results_HHHR->{$seq_name}{"r1.1"});
            alert_sequence_instance_add($alt_seq_instances_HHR, $alt_info_HHR, "incsbgrp", $seq_name, $alt_str, $FH_HR);
          }
          elsif(! $qgr_flag) {
            $alt_str = "$diff2print bits/nt diff, best model group/subgroup: " . group_subgroup_string_from_classification_results($cls_results_HHHR->{$seq_name}{"r1.1"});
            alert_sequence_instance_add($alt_seq_instances_HHR, $alt_info_HHR, "qstsbgrp", $seq_name, $alt_str, $FH_HR);
          }
        }
      }

      # classification alerts that depend on round 2 results
      if($have_r2bs) { 
        my @bias_A   = split(",", $cls_results_HHHR->{$seq_name}{"r2.bs"}{"bias"});
        my $bias_sum = utl_ASum(\@bias_A);
        my $bias_fract = $bias_sum / ($score_H{"r2.bs"} + $bias_sum);
        my $nhits = scalar(@bias_A);
        $cls_output_HHR->{$seq_name}{"nhits"}   = $nhits;
        $cls_output_HHR->{$seq_name}{"bias"}    = $bias_sum;
        $cls_output_HHR->{$seq_name}{"bstrand"} = $cls_results_HHHR->{$seq_name}{"r2.bs"}{"bstrand"};
        my $s_len = vdr_CoordsLength($cls_results_HHHR->{$seq_name}{"r2.bs"}{"s_coords"}, $FH_HR);
        my $m_len = vdr_CoordsLength($cls_results_HHHR->{$seq_name}{"r2.bs"}{"m_coords"}, $FH_HR);
        my $scov = $s_len / $seq_len;
        my $scov2print = sprintf("%.3f", $scov);
        my $mcov2print = sprintf("%.3f", $m_len / $mdl_len);
        $cls_output_HHR->{$seq_name}{"scov"} = $scov2print;
        $cls_output_HHR->{$seq_name}{"mcov"} = $mcov2print;
      
        # reverse complement (revcompl)
        if($cls_results_HHHR->{$seq_name}{"r2.bs"}{"bstrand"} eq "-") { 
          alert_sequence_instance_add($alt_seq_instances_HHR, $alt_info_HHR, "revcompl", $seq_name, "VADRNULL", $FH_HR);
        }

        # low coverage (lowcovrg)
        if($scov < $lowcov_opt) { 
          alert_sequence_instance_add($alt_seq_instances_HHR, $alt_info_HHR, "lowcovrg", $seq_name, $scov2print . "<" . $lowcov_opt2print, $FH_HR);
        }

        # high bias (biasdseq) 
        if($bias_fract > $biasfract_opt) { 
          my $bias_fract2print = sprintf("%.3f", $bias_fract);
          alert_sequence_instance_add($alt_seq_instances_HHR, $alt_info_HHR, "biasdseq", $seq_name, $bias_fract2print . ">" . $biasfract_opt2print, $FH_HR);
        }

        # inconsistent hits: multiple strands (indfstrn) 
        if(defined $cls_results_HHHR->{$seq_name}{"r2.os"}) { 
          my @ostrand_score_A = split(",", $cls_results_HHHR->{$seq_name}{"r2.os"}{"score"});
          my $top_ostrand_score = $ostrand_score_A[0];
          if($top_ostrand_score > $indefstr_opt) { 
            my @ostrand_start_A = ();
            my @ostrand_stop_A  = ();
            vdr_FeatureStartStopStrandArrays($cls_results_HHHR->{$seq_name}{"r2.os"}{"s_coords"}, \@ostrand_start_A, \@ostrand_stop_A, undef, $FH_HR);
            $alt_str = sprintf("best hit is on %s strand, but hit on %s strand from %d to %d has score %.1f > %s", 
                               $cls_results_HHHR->{$seq_name}{"r2.bs"}{"bstrand"}, 
                               $cls_results_HHHR->{$seq_name}{"r2.os"}{"bstrand"}, 
                               $ostrand_start_A[0], $ostrand_stop_A[0], $top_ostrand_score, 
                               $indefstr_opt2print);
            alert_sequence_instance_add($alt_seq_instances_HHR, $alt_info_HHR, "indfstrn", $seq_name, $alt_str, $FH_HR);
          }
        }

        # inconsistent hits: duplicate regions (dupregin) 
        $alt_str = "";
        if($nhits > 1) { 
          my @m_start_A = ();
          my @m_stop_A  = ();
          my @s_start_A = ();
          my @s_stop_A  = ();
          vdr_FeatureStartStopStrandArrays($cls_results_HHHR->{$seq_name}{"r2.bs"}{"m_coords"}, \@m_start_A, \@m_stop_A, undef, $FH_HR);
          for(my $i = 0; $i < $nhits; $i++) { 
            for(my $j = $i+1; $j < $nhits; $j++) { 
              my ($noverlap, $overlap_str) = seq_Overlap($m_start_A[$i], $m_stop_A[$i], $m_start_A[$j], $m_stop_A[$j], $FH_HR);
              if($noverlap >= $dupreg_opt) { 
                if(scalar(@s_start_A) == 0) { # first overlap above threshold, fill seq start/stop arrays:
                  vdr_FeatureStartStopStrandArrays($cls_results_HHHR->{$seq_name}{"r2.bs"}{"s_coords"}, \@s_start_A, \@s_stop_A, undef, $FH_HR);
                }
                $alt_str .= sprintf("%s%s (len %d >= %d) hits %d and %d (model:%d..%d,%d..%d seq:%d..%d,%d..%d)", 
                                    ($alt_str eq "") ? "" : ", ",
                                    $overlap_str, $noverlap, $dupreg_opt, ($i+1), ($j+1), 
                                    $m_start_A[$i], $m_stop_A[$i], $m_start_A[$j], $m_stop_A[$j], 
                                    $s_start_A[$i], $s_stop_A[$i], $s_start_A[$j], $s_stop_A[$j]);
              }
            }
          }
          if($alt_str ne "") { 
            alert_sequence_instance_add($alt_seq_instances_HHR, $alt_info_HHR, "dupregin", $seq_name, $alt_str, $FH_HR);
          }
        }
      
        # inconsistent hits: wrong hit order (discontn)
        if($nhits > 1) { 
          my $i;
          my @seq_hit_order_A = (); # array of sequence boundary hit indices in sorted order [0..nhits-1] values are in range 1..nhits
          my @mdl_hit_order_A = (); # array of model    boundary hit indices in sorted order [0..nhits-1] values are in range 1..nhits
          my @seq_hit_coords_A = split(",", $cls_results_HHHR->{$seq_name}{"r2.bs"}{"s_coords"});
          my @mdl_hit_coords_A = split(",", $cls_results_HHHR->{$seq_name}{"r2.bs"}{"m_coords"});
          my $seq_hit_order_str = helper_sort_hit_array(\@seq_hit_coords_A, \@seq_hit_order_A, 0, $FH_HR); # 0 means duplicate values in best array are not allowed
          my $mdl_hit_order_str = helper_sort_hit_array(\@mdl_hit_coords_A, \@mdl_hit_order_A, 1, $FH_HR); # 1 means duplicate values in best array are allowed
          # check if the hits are out of order we don't just check for equality of the
          # two strings because it's possible (but rare) that there could be duplicates in the model
          # order array (but not in the sequence array), so we need to allow for that.
          my $out_of_order_flag = 0;
          for($i = 0; $i < $nhits; $i++) { 
            my $x = $mdl_hit_order_A[$i];
            my $y = $seq_hit_order_A[$i];
            # check to see if hit $i is same order in both mdl and seq coords
            # or if it is not, it's okay if it is identical to the one that is
            # example: 
            # hit 1 seq 1..10,+   model  90..99,+
            # hit 2 seq 11..20,+  model 100..110,+
            # hit 3 seq 21..30,+  model 100..110,+
            # seq order: 1,2,3
            # mdl order: 1,3,2 (or 1,2,3) we want both to be ok (not FAIL)
            if(($x ne $y) && # hits are not the same order
               ($mdl_hit_coords_A[($x-1)] ne
                $mdl_hit_coords_A[($y-1)])) { # hit is not identical to hit in correct order
              $out_of_order_flag = 1;
              $i = $nhits; # breaks 'for i' loop, slight optimization
            }
          }
          if($out_of_order_flag) { 
            $alt_str = "seq order: " . $seq_hit_order_str . "(" . $cls_results_HHHR->{$seq_name}{"r2.bs"}{"s_coords"} . ")";
            $alt_str .= ", model order: " . $mdl_hit_order_str . "(" . $cls_results_HHHR->{$seq_name}{"r2.bs"}{"m_coords"} . ")";
            alert_sequence_instance_add($alt_seq_instances_HHR, $alt_info_HHR, "discontn", $seq_name, $alt_str, $FH_HR);
          }
        }
      }
      
      # finally fill $cls_output_HHR->{$seq_name} info related to models and groups
      if(defined $cls_results_HHHR->{$seq_name}{"r1.1"}) { 
        $cls_output_HHR->{$seq_name}{"model1"}    = $cls_results_HHHR->{$seq_name}{"r1.1"}{"model"};
        $cls_output_HHR->{$seq_name}{"group1"}    = $cls_results_HHHR->{$seq_name}{"r1.1"}{"group"};    # can be undef
        $cls_output_HHR->{$seq_name}{"subgroup1"} = $cls_results_HHHR->{$seq_name}{"r1.1"}{"subgroup"}; # can be undef
      }
      if(defined $cls_results_HHHR->{$seq_name}{"r1.2"}) { 
        $cls_output_HHR->{$seq_name}{"model2"}    = $cls_results_HHHR->{$seq_name}{"r1.2"}{"model"};
        $cls_output_HHR->{$seq_name}{"group2"}    = $cls_results_HHHR->{$seq_name}{"r1.2"}{"group"};    # can be undef
        $cls_output_HHR->{$seq_name}{"subgroup2"} = $cls_results_HHHR->{$seq_name}{"r1.2"}{"subgroup"}; # can be undef
      }
    } # else entered if we didn't report a noannotn alert
  } # end of foreach seq loop

  return;
}

#################################################################
# Subroutine:  populate_per_model_data_structures_given_classification_results
# Incept:      EPN, Tue Apr  2 11:33:29 2019
#
# Purpose:    Given classification results, fill several 'per-model'
#             data structures with sequences that match best to that
#             model. 
# 
#             This subroutine is called twice, once following round
#             1 classification and once following round 2 classification
#             and does extra work following round 2. We determine
#             which round of classification was just performed
#             based on if $alt_seq_instances_HHR is defined or not.
#             If it is defined we just performed round 2, else round 1.
#
# Arguments: 
#  $seq_name_AR:           ref to sequence names
#  $seq_len_HR:            ref to hash of sequence lengths
#  $cls_results_HHHR:      ref to 3D hash of classification results, PRE-FILLED
#  $cls_output_HHR:        ref to 2D hash of classification results to output, PRE-FILLED
#                          can be undef if $alt_seq_instances_HHR is undef
#  $alt_info_HHR:          ref to 2d hash of alert info, PRE-FILLED
#                          can be undef if $alt_seq_instances_HHR is undef
#  $alt_seq_instances_HHR: ref to hash of per-seq alert instances, PRE-FILLED
#                          undef to use cls_results_HHHR->{}{"r1.1"} # round 1 search
#  $mdl_seq_name_HAR:      ref to hash of arrays of sequences per model, FILLED HERE
#  $mdl_seq_len_HR:        ref to hash of summed sequence length per model, FILLED HERE
#  $mdl_ct_HR:             ref to hash of number of sequences per model, FILLED HERE
#  $FH_HR:                 ref to hash of file handles
#
# Returns:   void
#
#
################################################################# 
sub populate_per_model_data_structures_given_classification_results {
  my $sub_name = "populate_per_model_data_structures_given_classification_results";
  my $nargs_exp = 10;
  if(scalar(@_) != $nargs_exp) { die "ERROR $sub_name entered with wrong number of input args"; }

  my ($seq_name_AR, $seq_len_HR, $cls_results_HHHR, $cls_output_HHR, $alt_info_HHR, $alt_seq_instances_HHR, $mdl_seq_name_HAR, $mdl_seq_len_HR, $mdl_ct_HR, $FH_HR) = @_;

  # determine what round results we are using
  my $cls_2d_key = (defined $alt_seq_instances_HHR) ? "r2.bs" : "r1.1";

  for(my $seq_idx = 0; $seq_idx < $nseq; $seq_idx++) { 
    $seq_name = $seq_name_AR->[$seq_idx];
    $mdl_name = ((defined $cls_results_HHH{$seq_name}) && 
                 (defined $cls_results_HHH{$seq_name}{$cls_2d_key}) && 
                 (defined $cls_results_HHH{$seq_name}{$cls_2d_key}{"model"})) ? 
                 $cls_results_HHH{$seq_name}{$cls_2d_key}{"model"} : undef;
    if(defined $mdl_name) { 
      # determine if we are going to add this sequence to our per-model hashes, depending on what round
      my $add_seq = 0;
      if($cls_2d_key eq "r1.1") { 
        $add_seq = 1; # always add seq after round 1
      }
      else { 
        # if "r2.bs", check if this sequence has any alerts that prevent annotation
        $add_seq = (alert_instances_check_prevents_annot($seq_name, $alt_info_HHR, $alt_seq_instances_HHR, $FH_HR)) ? 0 : 1;
        # update "annot" key
        $cls_output_HHR->{$seq_name}{"annot"} = ($add_seq) ? 1 : 0;
      }
      if($add_seq) { 
        if(! defined $mdl_seq_name_HAR->{$mdl_name}) { 
          @{$mdl_seq_name_HAR->{$mdl_name}} = ();
          $mdl_seq_len_HR->{$mdl_name} = 0;
          $mdl_ct_HR->{$mdl_name} = 0;
        }
        push(@{$mdl_seq_name_HAR->{$mdl_name}}, $seq_name);
        $mdl_seq_len_HR->{$mdl_name} += $seq_len_HR->{$seq_name};
        $mdl_ct_HR->{$mdl_name}++;
      }
    }
  }

  return;
}

#################################################################
#
# Subroutines related to cmalign and alignment:
# cmalign_wrapper
# cmalign_wrapper_helper
# cmalign_run
# cmalign_parse_ifile 
# cmalign_parse_stk_and_add_alignment_alerts 
# cmalign_store_overflow
# fetch_features_and_add_cds_and_mp_alerts 
# sqstring_check_start
# sqstring_find_stops 
#
#################################################################
# Subroutine:  cmalign_wrapper()
# Incept:      EPN, Mon Mar 18 14:20:56 2019
#
# Purpose:     Run one or more cmalign jobs on the farm
#              or locally, after possibly splitting up the input
#              sequence file with vdr_SplitFastaFile and 
#              then calling vdr_CmalignOrCmsearchWrapperHelper(). 
#
#              We may have to do two rounds of sequence file splitting
#              and job running/submission because there is an error
#              case in cmalign that we want to be able to detect. That
#              error case is when the sequence requires too much
#              memory to align. In order to catch those error cases we
#              need to run each offending sequence individually, so
#              our strategy for cmalign is:
#
#              Split full fasta file up using default method and run
#              >= 1 cmalign jobs. If any of those runs R fail, then 
#              split up run R's sequence file into >= 1 files with
#              exactly 1 sequence in them. One or more of those should
#              fail and that reveals which specific sequences are
#              causing the memory overflow.
# 
# Arguments: 
#  $execs_HR:              ref to executables with "esl-ssplit" and "cmalign"
#                          defined as keys
#  $qsub_prefix:           qsub command prefix to use when submitting to farm, undef if running locally
#  $qsub_suffix:           qsub command suffix to use when submitting to farm, undef if running locally
#  $mdl_file:              name of model file to use
#  $mdl_name:              name of model to fetch from $mdl_file (undef to not fetch)
#  $seq_file:              name of sequence file with all sequences to run against
#  $out_root:              string for naming output files
#  $nseq:                  total number of all seqs in $seq_file
#  $tot_len_nt:            total length of all nucleotides in $seq_file
#  $progress_w:            width for outputProgressPrior output
#  $stk_file_AR:           ref to array of stockholm files created here, FILLED HERE
#  $overflow_seq_AR:       ref to array of sequences that failed due to matrix overflows, FILLED HERE
#  $overflow_mxsize_AR:    ref to array of required matrix sizes for each sequence that failed due to matrix overflows, FILLED HERE
#  $opt_HHR:               REF to 2D hash of option values, see top of sqp_opts.pm for description
#  $ofile_info_HHR:        REF to 2D hash of output file information
#
# Returns:     void, updates $$nfa_created_R with number of
#              fasta files created.
# 
# Dies: If an executable doesn't exist, or cmalign or nhmmscan or esl-ssplit
#       command fails if we're running locally
################################################################# 
sub cmalign_wrapper { 
  my $sub_name = "cmalign_wrapper";
  my $nargs_expected = 15;
  if(scalar(@_) != $nargs_expected) { printf STDERR ("ERROR, $sub_name entered with %d != %d input arguments.\n", scalar(@_), $nargs_expected); exit(1); } 

  my ($execs_HR, $qsub_prefix, $qsub_suffix, 
      $mdl_file, $mdl_name, $seq_file, $out_root,
      $nseq, $tot_len_nt, $progress_w, $stk_file_AR, $overflow_seq_AR, 
      $overflow_mxsize_AR, $opt_HHR, $ofile_info_HHR) = @_;

  my $nfasta_created = 0; # number of fasta files created by esl-ssplit
  my $log_FH = $ofile_info_HHR->{"FH"}{"log"}; # for convenience
  my $start_secs; # timing start
  my $do_parallel = opt_Get("-p", $opt_HHR);
  my $do_keep     = opt_Get("--keep", $opt_HHR);
  @{$overflow_seq_AR} = (); # we will fill this with names of sequences that fail cmalign because
                            # the matrix required to align them is too big

  # set up output file names
  my @concat_keys_A = (); # %r{1,2}_out_file_HAR keys we are going to concatenate files for
  my %concat_HA = ();     # hash of arrays of all files to concatenate together
  my $out_key;            # key for an output file: e.g. "stdout", "ifile", "tfile", "tblout", "err"
  @concat_keys_A = ("stdout", "ifile"); 
  if($do_parallel) { push(@concat_keys_A, "err");   }
  if($do_keep)     { push(@concat_keys_A, "tfile"); }
  foreach $out_key (@concat_keys_A) { 
    @{$concat_HA{$out_key}} = ();
  }    

  my $nr1 = 0; # number of runs in round 1 (one per sequence file we create)
  my @r1_out_file_AH = (); # array of hashes ([0..$nr1-1]) of output files for cmalign round 1 runs
  my @r1_success_A   = (); # [0..$nr1-1]: '1' if this run finishes successfully, '0' if not
  my @r1_mxsize_A    = (); # [0..$nr1-1]: if $r1_success_A[$r1_i] is '0', required size for dp mx, else '0'
  my @r1_seq_file_A  = (); # [0..$nr1-1]: name of sequence file for this run
  my $r1_i;                # counter over round 1 runs
  my $r1_do_split = 0;     # set to '1' if we split up fasta file
  # we need to split up the sequence file, and submit a separate set of cmalign jobs for each
  my $targ_nseqfiles = vdr_SplitNumSeqFiles($tot_len_nt, $opt_HHR);
  if($targ_nseqfiles > 1) { # we are going to split up the fasta file 
    $r1_do_split = 1;
    $nr1 = vdr_SplitFastaFile($execs_HR->{"esl-ssplit"}, $seq_file, $targ_nseqfiles, $opt_HHR, $ofile_info_HHR);
    # vdr_SplitFastaFile will return the actual number of fasta files created, 
    # which can differ from the requested amount (which is $targ_nseqfiles) that we pass in. 
    for($r1_i = 0; $r1_i < $nr1; $r1_i++) { # update sequence file names
      $r1_seq_file_A[$r1_i] = $seq_file . "." . ($r1_i+1);
    }
  }
  else { # not going to split up the sequence file
    $nr1 = 1;
    $r1_seq_file_A[0] = $seq_file;
  }
  
  cmalign_wrapper_helper($execs_HR, $mdl_file, $mdl_name, $out_root, 1, $nseq, $progress_w, 
                         \@r1_seq_file_A, \@r1_out_file_AH, \@r1_success_A, \@r1_mxsize_A, 
                         $opt_HHR, $ofile_info_HHR);

  my $nr2            = 0;  # number of round 2 runs (sequence files)
  my @r2_out_file_AH = (); # array of hashes ([0..$nr2-1]) of output files for cmalign round 2 runs
  my @r2_success_A   = (); # [0..$nr2-1]: '1' if this run finishes successfully, '0' if not
  my @r2_mxsize_A    = (); # [0..$nr2-1]: if $r2_success_A[$r2_i] is '0', required size for dp mx, else '0'
  my @r2_seq_file_A  = (); # [0..$nr2-1]: name of sequence file for this run
  my $r2_i;                # counter over round 2 runs

  # go through each run:
  # if it finished successfully record its output files to concatenate later
  # if it did not finish successfully rerun all of its sequences (if $do_cmalign)
  for($r1_i = 0; $r1_i < $nr1; $r1_i++) { 
    if($r1_success_A[$r1_i]) { 
      # run finished successfully
      foreach $out_key (@concat_keys_A) { 
        push(@{$concat_HA{$out_key}}, $r1_out_file_AH[$r1_i]{$out_key});
      }
      push(@{$stk_file_AR}, $r1_out_file_AH[$r1_i]{"stk"});
    }
    else { 
      # run did not finish successfully
      # split this sequence file up into multiple files with only 1 sequence each, 
      my $cur_nr2 = vdr_SplitFastaFile($execs_HR->{"esl-ssplit"}, $r1_seq_file_A[$r1_i], -1, $opt_HHR, $ofile_info_HHR);
      if($cur_nr2 == 1) { 
        # special case, r1 sequence file had only 1 sequence, so we know the culprit
        # and don't need to rerun cmalign
        cmalign_store_overflow($r1_seq_file_A[$r1_i], $r1_mxsize_A[$r1_i], $overflow_seq_AR, $overflow_mxsize_AR, $ofile_info_HHR->{"FH"}); 
        unlink $r1_seq_file_A[$r1_i] . ".1"; # remove the file we just created 
        $nr2 = 0;
      }
      else { 
        # r1 sequence file had > 1 sequence, we need to run each sequence independently through cmalign
        for($r2_i = 0; $r2_i < $cur_nr2; $r2_i++) { 
          push(@r2_seq_file_A, $r1_seq_file_A[$r1_i] . "." . ($r2_i+1));
        }
        $nr2 += $cur_nr2;
      }
    }
  }

  # do all round 2 runs
  if($nr2 > 0) { 
    cmalign_wrapper_helper($execs_HR, $mdl_file, $mdl_name, $out_root, 2, $nr2, $progress_w, 
                           \@r2_seq_file_A, \@r2_out_file_AH, \@r2_success_A, \@r2_mxsize_A, 
                           $opt_HHR, $ofile_info_HHR);
    # go through all round 2 runs: 
    # if it finished successfully record its output files to concatenate later
    # if it did not finish successfully, record the name of the sequence and mxsize required
    for($r2_i = 0; $r2_i < $nr2; $r2_i++) { 
      if($r2_success_A[$r2_i]) { 
        # run finished successfully
        foreach my $out_key (@concat_keys_A) { 
          push(@{$concat_HA{$out_key}}, $r2_out_file_AH[$r2_i]{$out_key});
        }
        push(@{$stk_file_AR}, $r2_out_file_AH[$r2_i]{"stk"});
      }
      else { 
        # run did not finish successfully
        cmalign_store_overflow($r2_seq_file_A[$r2_i], $r2_mxsize_A[$r2_i], $overflow_seq_AR, $overflow_mxsize_AR, $ofile_info_HHR->{"FH"}); 
      }
    }
    # remove sequence files if --keep not used
    if(! opt_Get("--keep", $opt_HHR)) { 
      utl_FileRemoveList(\@r2_seq_file_A, $sub_name, $opt_HHR, $ofile_info_HHR->{"FH"});
    }
  }
    
  # concatenate files into one 
  foreach $out_key (@concat_keys_A) { 
    my $concat_file = sprintf($out_root . ".%salign.$out_key", (defined $mdl_name) ? $mdl_name . "." : "");                                
    utl_ConcatenateListOfFiles($concat_HA{$out_key}, $concat_file, $sub_name, $opt_HHR, $ofile_info_HHR->{"FH"});
    # utl_ConcatenateListOfFiles() removes individual files unless --keep enabled
    my $out_root_key = sprintf(".concat.%salign.$out_key", (defined $mdl_name) ? $mdl_name . "." : "");
    ofile_AddClosedFileToOutputInfo($ofile_info_HHR, $out_root_key, $concat_file, 0, $do_keep, sprintf("align $out_key file%s", (defined $mdl_name) ? "for model $mdl_name" : ""));
  }
  # remove sequence files 
  if(($r1_do_split) && (! opt_Get("--keep", $opt_HHR))) { 
    utl_FileRemoveList(\@r1_seq_file_A, $sub_name, $opt_HHR, $ofile_info_HHR->{"FH"});
  }

  return;
}

#################################################################
# Subroutine:  cmalign_wrapper_helper()
# Incept:      EPN, Wed Mar 20 06:20:51 2019
#
# Purpose:     Run one or more cmalign on the farm or locally.
#
#              Helper subroutine for cmalign_wrapper()
#              see that sub's "Purpose" for more details.
#
# Arguments: 
#  $execs_HR:              ref to hash with paths to cmalign, cmsearch and cmfetch
#  $mdl_file:              name of model file to use
#  $mdl_name:              name of model to fetch from $mdl_file (undef to not fetch)
#  $out_root:              string for naming output files
#  $round:                 round we are on, "1" or "2"
#  $nseq:                  total number of sequences in all seq files in @{$seq_file_AR}
#  $progress_w:            width for ofile_OutputProgress* subroutines
#  $seq_file_AR:           ref to array of sequence file names for each cmalign/nhmmscan call, PRE-FILLED
#  $out_file_AHR:          ref to array of hashes of output file names, FILLED HERE 
#  $success_AR:            ref to array of success values, can be undef if $executable is "cmsearch"
#                          $success_AR->[$j] set to '1' if job finishes successfully
#                                            set to '0' if job fails due to mx overflow (must be cmalign)
#  $mxsize_AR:             ref to array of required matrix sizes, can be undef if $executable is "cmsearch"
#                          $mxsize_AR->[$j] set to value readh from cmalign output, if $success_AR->[$j] == 0
#                                           else set to '0'
#  $opt_HHR:               REF to 2D hash of option values, see top of sqp_opts.pm for description
#  $ofile_info_HHR:        REF to 2D hash of output file information
#
# Returns:     void
# 
# Dies: If an executable doesn't exist, or command fails (and its not a cmalign allowed failure)
#
################################################################# 
sub cmalign_wrapper_helper { 
  my $sub_name = "cmalign_wrapper_helper";
  my $nargs_expected = 13;
  if(scalar(@_) != $nargs_expected) { printf STDERR ("ERROR, $sub_name entered with %d != %d input arguments.\n", scalar(@_), $nargs_expected); exit(1); } 

  my ($execs_HR, $mdl_file, $mdl_name, $out_root, $round, $nseq, $progress_w, $seq_file_AR, $out_file_AHR, $success_AR, $mxsize_AR, $opt_HHR, $ofile_info_HHR) = @_;

  my $log_FH         = $ofile_info_HHR->{"FH"}{"log"}; # for convenience
  my $do_parallel    = opt_Get("-p", $opt_HHR) ? 1 : 0;
  my $nseq_files     = scalar(@{$seq_file_AR});

  # determine description of the runs we are about to do, 
  # depends on $do_parallel, $round, and ($progress_w < 0), and 
  my $desc = "";
  if($do_parallel) { 
    $desc = sprintf("Submitting $nseq_files cmalign job(s) ($mdl_name: $nseq seq%s) to the farm%s", 
                    ($nseq > 1) ? "s" : "",
                    ($round == 1) ? "" : " to find seqs too divergent to annotate");
  }
  else { 
    $desc = sprintf("Aligning sequences ($mdl_name: $nseq seq%s)%s", 
                    ($nseq > 1) ? "s" : "",
                    ($round == 1) ? "" : " to find seqs too divergent to annotate");
  }
  my $start_secs = ofile_OutputProgressPrior($desc, $progress_w, $log_FH, *STDOUT);

  my $key; # a file key
  my $s;   # counter over sequence files
  my @out_keys_A = ("stdout", "err", "ifile", "tfile", "stk");
  @{$out_file_AHR} = ();
  for(my $s = 0; $s < $nseq_files; $s++) { 
    %{$out_file_AHR->[$s]} = (); 
    foreach $key (@out_keys_A) { 
      $out_file_AHR->[$s]{$key} = $out_root . "." . $mdl_name . ".align.r" . $round . ".s" . $s . "." . $key;
    }
    $success_AR->[$s] = cmalign_run($execs_HR, $qsub_prefix, $qsub_suffix, 
                                    $mdl_file, $mdl_name, $seq_file_AR->[$s], \%{$out_file_AHR->[$s]},
                                    (defined $mxsize_AR) ? \$mxsize_AR->[$s] : undef, 
                                    $opt_HHR, $ofile_info_HHR);   
    # if we are running parallel, ignore the return values from the run{Cmalign,Cmsearch} subroutines
    # vdr_WaitForFarmJobsToFinish() will fill these later
    if($do_parallel) { $success_AR->[$s] = 0; }
  }
  ofile_OutputProgressComplete($start_secs, undef, $log_FH, *STDOUT);

  if($do_parallel) { 
    if((opt_Exists("--skipalign", $opt_HHR)) && (opt_Get("--skipalign", $opt_HHR))) { 
      for($s = 0; $s < $nseq_files; $s++) { 
        $success_AR->[$s] = 1; 
      }
    }
    else { 
      # --skipalign not enabled
      # wait for the jobs to finish
      $start_secs = ofile_OutputProgressPrior(sprintf("Waiting a maximum of %d minutes for all farm jobs to finish", opt_Get("--wait", $opt_HHR)), 
                                              $progress_w, $log_FH, *STDOUT);
      my $njobs_finished = vdr_WaitForFarmJobsToFinish(1, # we are doing cmalign
                                                       $out_file_AHR,
                                                       $success_AR, 
                                                       $mxsize_AR,  
                                                       "", # value is irrelevant for cmalign
                                                       $opt_HHR, $ofile_info_HHR->{"FH"});
      if($njobs_finished != $nseq_files) { 
        ofile_FAIL(sprintf("ERROR in $sub_name only $njobs_finished of the $nseq_files are finished after %d minutes. Increase wait time limit with --wait", opt_Get("--wait", $opt_HHR)), 1, $ofile_info_HHR->{"FH"});
      }
      ofile_OutputString($log_FH, 1, "# "); # necessary because waitForFarmJobsToFinish() creates lines that summarize wait time and so we need a '#' before 'done' printed by ofile_OutputProgressComplete()
    }

    ofile_OutputProgressComplete($start_secs, undef, $log_FH, *STDOUT);
  }
  
  return;
}

#################################################################
# Subroutine:  cmalign_run()
# Incept:      EPN, Wed Feb  6 12:30:08 2019
#
# Purpose:     Run Infernal's cmalign executable using $mdl_file
#              as the model file on sequence file $seq_file, either
#              locally or on the farm.
#              
#              If job does not finish successfully, we need to 
#              parse the stderr output (which we redirect to stdout)
#              and see if it failed because of a specific type of
#              error, because the required DP matrix exceeded the
#              size limit. That error looks like this:
#        
#              Error: HMM banded truncated alignment mxes need 60.75 Mb > 2.00 Mb limit.
#              Use --mxsize, --maxtau or --tau.
#              
# Arguments: 
#  $execs_HR:         ref to hash with paths to cmalign and cmfetch
#  $qsub_prefix:      qsub command prefix to use when submitting to farm, undef if running locally
#  $qsub_suffix:      qsub command suffix to use when submitting to farm, undef if running locally
#  $mdl_file:         path to the CM file
#  $mdl_name:         name of model to fetch from $mdl_file (undef to not fetch)
#  $seq_file:         path to the sequence file
#  $out_file_HR:      ref to hash of output files to create
#                     required keys: "stdout", "ifile", "tfile", "stk", "err"
#  $ret_mxsize_R:     REF to required matrix size, only filled if return value is '0'
#  $opt_HHR:          REF to 2D hash of option values, see top of sqp_opts.pm for description
#  $ofile_info_HHR:   REF to 2D hash of output file information
# 
# Returns:     '1' upon success, which occurs if
#                  job run on farm and submission went ok
#                  job run locally and finished without error
#              '0' upon allowed failure, which occurs if
#                  job run locally and fails because of too big a required matrix
#
# Dies: upon unallowed failure, which occurs if
#                  job run on farm and submission failed
#                  job run locally and finished with unallowed failure
# 
################################################################# 
sub cmalign_run { 
  my $sub_name = "cmalign_run()";
  my $nargs_expected = 10;
  if(scalar(@_) != $nargs_expected) { printf STDERR ("ERROR, $sub_name entered with %d != %d input arguments.\n", scalar(@_), $nargs_expected); exit(1); } 

  my ($execs_HR, $qsub_prefix, $qsub_suffix, 
      $mdl_file, $mdl_name, $seq_file, 
      $out_file_HR, $ret_mxsize_R, $opt_HHR, $ofile_info_HHR) = @_;

  if(defined $ret_mxsize_R) { 
    $$ret_mxsize_R = 0; # overwritten below if nec
  }

  my $FH_HR       = (defined $ofile_info_HHR->{"FH"}) ? $ofile_info_HHR->{"FH"} : undef;
  my $do_parallel = opt_Get("-p", $opt_HHR) ? 1 : 0;

  my $stdout_file = $out_file_HR->{"stdout"};
  my $ifile_file  = $out_file_HR->{"ifile"};
  my $tfile_file  = $out_file_HR->{"tfile"};
  my $stk_file    = $out_file_HR->{"stk"};
  my $err_file    = $out_file_HR->{"err"};
  if(! defined $stdout_file) { ofile_FAIL("ERROR in $sub_name, stdout output file name is undefined", 1, $FH_HR); }
  if(! defined $ifile_file)  { ofile_FAIL("ERROR in $sub_name, ifile  output file name is undefined", 1, $FH_HR); }
  if(! defined $tfile_file)  { ofile_FAIL("ERROR in $sub_name, tfile  output file name is undefined", 1, $FH_HR); }
  if(! defined $stk_file)    { ofile_FAIL("ERROR in $sub_name, stk    output file name is undefined", 1, $FH_HR); }
  if(! defined $err_file)    { ofile_FAIL("ERROR in $sub_name, err    output file name is undefined", 1, $FH_HR); }
  if((! opt_Exists("--skipalign", $opt_HHR)) || (! opt_Get("--skipalign", $opt_HHR))) { 
    if(-e $stdout_file) { unlink $stdout_file; }
    if(-e $ifile_file)  { unlink $ifile_file; }
    if(-e $tfile_file)  { unlink $tfile_file; }
    if(-e $stk_file)    { unlink $stk_file; }
    if(-e $err_file)    { unlink $err_file; }
  }
  utl_FileValidateExistsAndNonEmpty($mdl_file, "CM file", $sub_name, 1, $FH_HR); 
  utl_FileValidateExistsAndNonEmpty($seq_file, "sequence file", $sub_name, 1, $FH_HR);

  # determine cmalign options based on command line options
  my $opts = sprintf(" --verbose --cpu 0 --ifile $ifile_file -o $stk_file --tau %s --mxsize %s", opt_Get("--tau", $opt_HHR), opt_Get("--mxsize", $opt_HHR));
  # add --tfile $tfile_file, only if --keep 
  if(opt_Get("--keep", $opt_HHR)) { 
    $opts .= " --tfile $tfile_file"; 
  }
  # add --sub and --notrunc unless --nosub used
  if(! opt_Get("--nosub", $opt_HHR)) { 
    $opts .= " --sub --notrunc"; 
  }
  # add -g unless --noglocal used
  if(! opt_Get("--noglocal", $opt_HHR)) { 
    $opts .= " -g"; 
  }
  if(! opt_Get("--nofixedtau", $opt_HHR)) { 
    $opts .= " --fixedtau"; 
  }
 
  my $cmd = undef;
  if(defined $mdl_name) { 
    $cmd = $execs_HR->{"cmfetch"} . " $mdl_file $mdl_name | " . $execs_HR->{"cmalign"} . " $opts - $seq_file > $stdout_file 2>&1";
  }
  else { 
    $cmd = $execs_HR->{"cmalign"} . " $opts $mdl_file $seq_file > $stdout_file 2>&1";
  }

  my $success = 1;
  if($do_parallel) { 
    my $job_name = "J" . utl_RemoveDirPath($seq_file);
    my $nsecs  = opt_Get("--wait", $opt_HHR) * 60.;
    my $mem_gb = (opt_Get("--mxsize", $opt_HHR) / 1000.) * 3; # multiply --mxsize Gb by 3 to be safe
    if($mem_gb < 16.) { $mem_gb = 16.; } # set minimum of 16 Gb
    if((! opt_Exists("--skipalign", $opt_HHR)) || (! opt_Get("--skipalign", $opt_HHR))) { 
      vdr_SubmitJob($cmd, $qsub_prefix, $qsub_suffix, $job_name, $err_file, $mem_gb, $nsecs, $opt_HHR, $ofile_info_HHR);
    }
  }
  else { 
    if((! opt_Exists("--skipalign", $opt_HHR)) || (! opt_Get("--skipalign", $opt_HHR))) { 
      utl_RunCommand($cmd, opt_Get("-v", $opt_HHR), 1, $FH_HR); # 1 says: it's okay if job fails
    }
    # command has completed, check for the error in the stdout, or a final line of 'CPU' indicating that it worked.
    $success = vdr_CmalignCheckStdOutput($stdout_file, $ret_mxsize_R, $FH_HR);
    if($success == -1) { # indicates job did not finish properly, this shouldn't happen because utl_RunCommand() didn't die
      ofile_FAIL("ERROR in $sub_name, cmalign failed in a bad way, see $stdout_file for error output", 1, $ofile_info_HHR->{"FH"});
    }
  }
  
  return $success; 
}

#################################################################
# Subroutine : cmalign_parse_ifile()
# Incept:      EPN, Thu Jan 31 13:06:54 2019
#
# Purpose:    Parse Infernal 1.1 cmalign --ifile output and store
#             results in %{$seq_inserts_HR}.
#
# Arguments: 
#  $ifile_file:       ifile file to parse
#  $seq_inserts_HHR:  REF to hash of hashes with insert information, added to here
#  $FH_HR:            REF to hash of file handles
#
# Returns:    void
#
# Dies:       if unable to parse the ifile
#
################################################################# 
sub cmalign_parse_ifile { 
  my $sub_name = "cmalign_parse_ifile()";
  my $nargs_exp = 3;
  if(scalar(@_) != $nargs_exp) { die "ERROR $sub_name entered with wrong number of input args"; }
  
  my ($ifile_file, $seq_inserts_HHR, $FH_HR) = @_;
  
  open(IN, $ifile_file) || ofile_FileOpenFailure($ifile_file, $sub_name, $!, "reading", $FH_HR);

  my $line_ctr = 0;  # counts lines in ifile_file
  while(my $line = <IN>) { 
    $line_ctr++;
    if($line !~ m/^\#/) { 
      chomp $line;
      if($line =~ m/\r$/) { chop $line; } # remove ^M if it exists
      # 2 types of lines, those with 2 tokens, and those with 4 or more tokens
      #norovirus.NC_039477 7567
      #gi|669176088|gb|KM198574.1| 7431 17 7447  2560 2539 3  2583 2565 3
      my @el_A = split(/\s+/, $line);
      if   (scalar(@el_A) == 2) { ; } # ignore these lines
      elsif(scalar(@el_A) >= 4) { 
        my $nel = scalar(@el_A); 
        if((($nel - 4) % 3) != 0) { # check number of elements makes sense
          ofile_FAIL("ERROR in $sub_name, unexpected number of elements ($nel) in ifile line in $ifile_file on line $line_ctr:\n$line\n", 1, $FH_HR);
        }          
        my ($seqname, $seqlen, $spos, $epos) = ($el_A[0], $el_A[1], $el_A[2], $el_A[3]);
        if(! defined $seq_inserts_HHR->{$seqname}) { 
          # initialize
          %{$seq_inserts_HHR->{$seqname}} = ();
        }
        # create the insert string
        my $insert_str = "";
        for(my $el_idx = 4; $el_idx < scalar(@el_A); $el_idx += 3) { 
          $insert_str .= $el_A[$el_idx] . ":" . $el_A[$el_idx+1] . ":" . $el_A[$el_idx+2] . ";"; 
        }
        $seq_inserts_HHR->{$seqname}{"spos"} = $spos;
        $seq_inserts_HHR->{$seqname}{"epos"} = $epos;
        $seq_inserts_HHR->{$seqname}{"ins"}  = $insert_str;
      }
    }
  }
  close(IN);
  
  return;
}

#################################################################
# Subroutine : cmalign_parse_stk_and_add_alignment_alerts()
# Incept:      EPN, Thu Jan 31 13:06:54 2019
#
# Purpose:    Parse Infernal 1.1 cmalign stockholm alignment file
#             and store results in @{$mdl_results_AAHR}. 
#             
#             Detects and adds the following alerts to 
#             @{$alt_ftr_instances_AAHR}:
#             indf5gap: gap at 5' boundary of model span for a feature segment
#             indf3gap: gap at 5' boundary of model span for a feature segment
#             indf5loc: low posterior prob at 5' boundary of model span for a feature segment
#             indf3loc: low posterior prob at 5' boundary of model span for a feature segment
#
# Arguments: 
#  $stk_file:               stockholm alignment file to parse
#  $seq_len_HR:             REF to hash of sequence lengths, PRE-FILLED
#  $seq_inserts_HHR:        REF to hash of hashes with sequence insert information, PRE-FILLED
#  $sgm_info_AHR:           REF to hash of arrays with information on the model segments, PRE-FILLED
#  $ftr_info_AHR:           REF to hash of arrays with information on the features, PRE-FILLED
#  $alt_info_HHR:           REF to hash of hashes with information on the errors, PRE-FILLED
#  $sgm_results_HAHR:       REF to results HAH, FILLED HERE
#  $ftr_results_HAHR:       REF to feature results HAH, possibly ADDED TO HERE
#  $alt_ftr_instances_HHHR: REF to error instances HAH, ADDED TO HERE
#  $mdl_name:               model name this alignment pertains to
#  $out_root:               string for naming output files
#  $opt_HHR:                REF to 2D hash of option values
#  $ofile_info_HHR:         REF to 2D hash of output file information
#
# Returns:    void
#
# Dies:
#
################################################################# 
sub cmalign_parse_stk_and_add_alignment_alerts { 
  my $sub_name = "cmalign_parse_stk_and_add_alignment_alerts()";
  my $nargs_exp = 13;
  if(scalar(@_) != $nargs_exp) { die "ERROR $sub_name entered with wrong number of input args"; }
  
  my ($stk_file, $seq_len_HR, $seq_inserts_HHR, $sgm_info_AHR, $ftr_info_AHR, $alt_info_HHR, $sgm_results_HAHR, $ftr_results_HAHR, $alt_ftr_instances_HHHR, $mdl_name, $out_root, $opt_HHR, $ofile_info_HHR) = @_;

  my $FH_HR = \%{$ofile_info_HHR->{"FH"}};
  my $pp_thresh_non_mp = opt_Get("--indefann",    $opt_HHR); # threshold for non-mat_peptide features
  my $pp_thresh_mp     = opt_Get("--indefann_mp", $opt_HHR); # threshold for mat_peptide features
  my $small_value = 0.000001; # for checking if PPs are below threshold
  my $nftr = scalar(@{$ftr_info_AHR});
  my $nsgm = scalar(@{$sgm_info_AHR});

  # create an ESL_MSA object from the alignment
  # open and validate file
  my $msa = Bio::Easel::MSA->new({
    fileLocation => $stk_file,
    isDna => 1});  

  # build a map of aligned positions to model RF positions and vice versa, only need to do this once per alignment
  my $alen = $msa->alen;
  my @rf2a_A = (); # [1..$rfpos..$rflen] = $apos;  rf position $rfpos maps to alignment position $apos [1..$alen]  ($rf2a_A[0] = -1  (dummy value))
  $rf2a_A[0] = -1; 
  my $rf_str = $msa->get_rf;
  my @rf_A = split("", $rf_str);
  if(scalar(@rf_A) != $alen) { 
    ofile_FAIL(sprintf("ERROR in $sub_name, unexpected alignment length mismatch $alen != %d\n", scalar(@rf_A)), 1, $FH_HR);
  }
  my $rfpos = 0; # nongap RF (model) position [1..$rflen]
  my $apos  = 0; # alignment position [1..$alen]
  for($apos = 1; $apos <= $alen; $apos++) { 
    if($rf_A[($apos-1)] ne ".") { 
      # nongap RF (model position)
      $rfpos++;
      $rf2a_A[$rfpos] = $apos;
    }
  }
  my $rflen = $rfpos;

  # move through each sequence in the alignment and determine its boundaries for each model region
  my $nseq = $msa->nseq; 
  # for each sequence, go through all models and fill in the start and stop (unaligned seq) positions
  for(my $i = 0; $i < $nseq; $i++) { 
    my $seq_name = $msa->get_sqname($i);
    if(! exists $seq_len_HR->{$seq_name}) { 
      ofile_FAIL("ERROR in $sub_name, do not have length information for sequence $seq_name from alignment in $stk_file", 1, $FH_HR);
    }
    my $seq_len = $seq_len_HR->{$seq_name};
    if(! defined $seq_inserts_HHR->{$seq_name}{"ins"}) { 
      ofile_FAIL("ERROR in $sub_name, do not have insert information for sequence $seq_name from alignment in $stk_file", 1, $FH_HR);
    }
    my $seq_ins = $seq_inserts_HHR->{$seq_name}{"ins"}; # string of inserts

    # fill sequence-specific arrays
    # insert info from seq_info_HAR (read previously from cmalign --ifile output)
    my @rf2ipos_A = (); # [0..$rfpos..$rflen] = $uapos; rf position $rfpos has an insert immediately after it start at unaligned position $uapos [1..$seq_len], 0 for none
    my @rf2ilen_A = (); # [0..$rfpos..$rflen] = $ilen;  rf position $rfpos has an insert immediately after it of length $ilen, 0 for none
    # fill insert arrays, need to do this once per sequence
    # initialize insert arrays
    for($rfpos = 0; $rfpos <= $rflen; $rfpos++) { 
      $rf2ipos_A[$rfpos] = -1;
      $rf2ilen_A[$rfpos] = -1;
    }
    
    if($seq_ins ne "") { 
      my @ins_A = split(";", $seq_inserts_HHR->{$seq_name}{"ins"});
      foreach my $ins_tok (@ins_A) { 
        #printf("ins_tok: $ins_tok\n");
        if($ins_tok =~ /^(\d+)\:(\d+)\:(\d+)$/) { 
          my ($i_rfpos, $i_uapos, $i_len) = ($1, $2, $3);
          $rf2ipos_A[$i_rfpos] = $i_uapos;
          $rf2ilen_A[$i_rfpos] = $i_len;
          #printf("rf2ipos_A[%5d]: %5d rf2ilen_A[%5d]: %5d\n", $i_rfpos, $i_uapos, $i_rfpos, $i_len);
        }
        else { 
          ofile_FAIL("ERROR in $sub_name, failed to parse insert information read from ifile for $seq_name:\n" . $seq_inserts_HHR->{$seq_name}{"ifile_ins"}, 1, $FH_HR);
        }
      }
    }    

    # alignment info, filled once per sequence then used for all model spans
    my @min_rfpos_after_A  = (); # [0..$rfpos..rflen+1]: $rfpos2 is minimum rfpos >= $rfpos that is not a gap 
                                 #                       OR is a gap but has an insert *after* it (before $rfpos2+1)
                                 #                       possible values are [-1,1..rflen] (-1 if none) with two *exceptions*:
                                 #                       element [0]       is special: can be 0 if inserts exist after position 0 (before position 1)
                                 #                       element [rflen+1] is special: always -1
    my @max_rfpos_before_A = (); # [0..$rfpos..rflen+1]: $rfpos2 is maximum rfpos >= $rfpos that is not a gap 
                                 #                       OR is a gap but has an insert *before* it (after $rfpos2-1)
                                 #                       possible values are [-1,1..rflen] (-1 if none) with two *exceptions*
                                 #                       element [0]       is special: always -1
                                 #                       element [rflen+1] is special: can be rfpos+1 if inserts exist after rflen (before position rflen+1)

    my @min_uapos_after_A  = (); # [0..$rfpos..rflen+1]: minimum unaligned position for current sequence 
                                 #                       that aligns at or inserts *after*  $min_rfpos_after_A[$rfpos]
                                 #                       -1 if $min_rfpos_after_A[$rfpos]  == -1
    my @max_uapos_before_A = (); # [0..$rfpos..rflen+1]: maximum unaligned position for current sequence 
                                 #                       that aligns at or inserts *before* $max_rfpos_before_A[$rfpos]
                                 #                       -1 if $max_rfpos_before_A[$rfpos] == -1

    my @rfpos_pp_A = ();         # [0..$rfpos..rflen+1]: posterior probability character for current sequence at RF position $rfpos
                                 #                       '.' if sequence is a gap at that RF position $rfpos
                                 #                       special values: $rfpos_pp_A[0] = -1, $rfpos_pp_A[$rflen+1] = -1


    $rfpos = 0;    # model positions (nongap RF position)
    my $uapos = 0; # unaligned sequence position (position in actual sequence)
    # initialize
    for($rfpos = 0; $rfpos <= ($rflen+1); $rfpos++) { 
      $min_rfpos_after_A[$rfpos]  = -1;
      $max_rfpos_before_A[$rfpos] = -1;
      $min_uapos_after_A[$rfpos]  = -1;
      $max_uapos_before_A[$rfpos] = -1;
      $rfpos_pp_A[$rfpos]         = ".";
    }
    # get aligned sequence, length will be alen
    my $sqstring_aligned = $msa->get_sqstring_aligned($i);
    my $ppstring_aligned = $msa->get_ppstring_aligned($i);
    if(length($sqstring_aligned) != $alen) { 
      ofile_FAIL(sprintf("ERROR in $sub_name, fetched aligned seqstring of unexpected length (%d, not %d)\n$sqstring_aligned\n", length($sqstring_aligned), $alen), 1, $FH_HR);
    }
    if(length($ppstring_aligned) != $alen) { 
      ofile_FAIL(sprintf("ERROR in $sub_name, fetched aligned posterior probability string of unexpected length (%d, not %d)\n$sqstring_aligned\n", length($ppstring_aligned), $alen), 1, $FH_HR);
    }
    my @sq_A = split("", $sqstring_aligned);
    my @pp_A = split("", $ppstring_aligned);
    # printf("sq_A size: %d\n", scalar(@sq_A));
    # printf("seq_len: $seq_len\n");

    # first pass, from right to left to fill $min_**pos_after arrays, and rf
    my $min_rfpos = -1;
    my $min_uapos = $seq_len+1;
    for($rfpos = $rflen; $rfpos >= 0; $rfpos--) { 
      $apos = $rf2a_A[$rfpos];
      my $nongap_rf    = (($rfpos > 0) && ($sq_A[($apos-1)] ne ".") && ($sq_A[($apos-1)] ne "-")) ? 1 : 0;
      my $insert_after = ($rf2ipos_A[$rfpos] != -1) ? 1 : 0;
      if($nongap_rf || $insert_after) { 
        $min_rfpos = $rfpos;
      }
      if($insert_after) { 
        $min_uapos -= $rf2ilen_A[$rfpos]; # subtract inserts between $rfpos and ($rfpos+1)
      }
      if($nongap_rf) { 
        $min_uapos--;
        $rfpos_pp_A[$rfpos] = $pp_A[($apos-1)];
      }
      $min_rfpos_after_A[$rfpos] = $min_rfpos;
      $min_uapos_after_A[$rfpos] = $min_uapos;
      # printf("rfpos: %5d  apos: %5d  min_rfpos: %5d  min_uapos: %5d\n", $rfpos, $apos, $min_rfpos, $min_uapos);
    }
    if($min_uapos != 1) { 
      ofile_FAIL("ERROR in $sub_name, failed to account for all nucleotides when parsing alignment for $seq_name, pass 1 (min_uapos should be 1 but it is $min_uapos)", 1, $FH_HR);
    }      

    # second pass, from left to right to fill $max_**pos_before arrays:
    my $max_rfpos = -1;
    my $max_uapos = 0;
    for($rfpos = 1; $rfpos <= ($rflen+1); $rfpos++) { 
      $apos = $rf2a_A[$rfpos];
      my $nongap_rf     = (($rfpos <= $rflen) && ($sq_A[($apos-1)] ne ".") && ($sq_A[($apos-1)] ne "-")) ? 1 : 0;
      my $insert_before = ($rf2ipos_A[($rfpos-1)] != -1) ? 1 : 0;
      if($nongap_rf || $insert_before) { 
        $max_rfpos = $rfpos;
      }
      if($insert_before) { 
        $max_uapos += $rf2ilen_A[($rfpos-1)]; # subtract inserts between ($rfpos-1) and $rfpos
      }
      if($nongap_rf) { 
        $max_uapos++;
        $rfpos_pp_A[$rfpos] = $pp_A[($apos-1)];
      }
      $max_rfpos_before_A[$rfpos] = $max_rfpos;
      $max_uapos_before_A[$rfpos] = $max_uapos;

      #if($rfpos <= $rflen) { 
      #  printf("rfpos: %5d  apos: %5d  max_rfpos: %5d  max_uapos: %5d\n", $rfpos, $apos, $max_rfpos, $max_uapos);
      #}
    }
    if($max_uapos != $seq_len) { 
      ofile_FAIL("ERROR in $sub_name, failed to account for all nucleotides when parsing alignment for $seq_name, pass 2 (max_uapos should be $seq_len but it is $max_uapos)", 1, $FH_HR);
    }      
    
    # Debugging print block
#    printf("***************************************************\n");
#    printf("DEBUG print $seq_name\n");
#    for($rfpos = 0; $rfpos <= ($rflen+1); $rfpos++) { 
#      printf("rfpos[%5d] min_rf_after_A: %5d  min_ua_after_A: %5d  max_rf_before_A: %5d  max_ua_before_A: %5d\n", 
#             $rfpos, 
#             $min_rfpos_after_A[$rfpos],
#             $min_uapos_after_A[$rfpos],
#             $max_rfpos_before_A[$rfpos],
#             $max_uapos_before_A[$rfpos]);
#    }
#    printf("***************************************************\n");

    # given model span s..e
    # if strand eq "+"
    #   if C[rfpos] > D[rfpos] then no hit (A[rfpos] should be > B[rfpos])
    #   else (C[rfpos] <= D[rfpos]) 
    #        hit uaseq span is from C[rfpos] to D[rfpos]
    #        hit rf span is from A[rfpos] to B[rfpos]

    # now we have all the info we need for this sequence to determine sequence boundaries for each model segment
    my $sgm_idx; 
    my $ftr_idx;
    for($sgm_idx = 0; $sgm_idx < $nsgm; $sgm_idx++) { 
      my $sgm_start_rfpos = $sgm_info_AHR->[$sgm_idx]{"start"};
      my $sgm_stop_rfpos  = $sgm_info_AHR->[$sgm_idx]{"stop"};
      my $sgm_strand      = $sgm_info_AHR->[$sgm_idx]{"strand"};
      $ftr_idx = $sgm_info_AHR->[$sgm_idx]{"map_ftr"};
      my $ftr_pp_thresh = (vdr_FeatureTypeIsMatPeptide($ftr_info_AHR, $ftr_idx)) ? $pp_thresh_mp : $pp_thresh_non_mp;
      my $ftr_pp_msg    = (vdr_FeatureTypeIsMatPeptide($ftr_info_AHR, $ftr_idx)) ? " (mat_peptide feature)" : "";

# Debugging print block
#      printf("segment $sgm_idx $sgm_start_rfpos..$sgm_stop_rfpos\n");
#      $rfpos = $sgm_start_rfpos;
#      printf("\trfpos[%5d] min_rf_after_A: %5d  min_ua_after_A: %5d  max_rf_before_A: %5d  max_ua_before_A: %5d\n", 
#             $rfpos, 
#             $min_rfpos_after_A[$rfpos],
#             $min_uapos_after_A[$rfpos],
#             $max_rfpos_before_A[$rfpos],
#             $max_uapos_before_A[$rfpos]);
#      $rfpos = $sgm_stop_rfpos;
#      printf("\trfpos[%5d] min_rf_after_A: %5d  min_ua_after_A: %5d  max_rf_before_A: %5d  max_ua_before_A: %5d\n", 
#             $rfpos, 
#             $min_rfpos_after_A[$rfpos],
#             $min_uapos_after_A[$rfpos],
#             $max_rfpos_before_A[$rfpos],
#             $max_uapos_before_A[$rfpos]);

      my $start_rfpos = -1; # model position of start of this model region for this aligned sequence, stays at -1 if none
      my $stop_rfpos  = -1; # model position of stop  of this model region for this aligned sequence, stays at -1 if none
      my $start_uapos = -1; # unaligned position of start of this model region for this aligned sequence, stays at -1 if none
      my $stop_uapos  = -1; # unaligned position of stop  of this model region for this aligned sequence, stays at -1 if none
      my $p_5seqflush = undef;
      my $p_3seqflush = undef;

      # determine start and stop position differently based on strand
      $start_rfpos = ($sgm_strand eq "+") ? $min_rfpos_after_A[$sgm_start_rfpos] : $max_rfpos_before_A[$sgm_start_rfpos];
      $stop_rfpos  = ($sgm_strand eq "+") ? $max_rfpos_before_A[$sgm_stop_rfpos] : $min_rfpos_after_A[$sgm_stop_rfpos];

      $start_uapos = ($sgm_strand eq "+") ? $min_uapos_after_A[$sgm_start_rfpos] : $max_uapos_before_A[$sgm_start_rfpos];
      $stop_uapos  = ($sgm_strand eq "+") ? $max_uapos_before_A[$sgm_stop_rfpos] : $min_uapos_after_A[$sgm_stop_rfpos];

      if(($start_rfpos != -1) && ($stop_rfpos != -1)) { 
        if($sgm_strand eq "+") { 
          $p_5seqflush = ($start_uapos == 1)        ? 1 : 0;
          $p_3seqflush = ($stop_uapos  == $seq_len) ? 1 : 0;
        }
        else { 
          $p_5seqflush = ($start_uapos == $seq_len) ? 1 : 0;
          $p_3seqflush = ($stop_uapos  == 1)        ? 1 : 0;
        }

        %{$sgm_results_HAHR->{$seq_name}[$sgm_idx]} = ();
        $sgm_results_HAHR->{$seq_name}[$sgm_idx]{"sstart"}    = $start_uapos;
        $sgm_results_HAHR->{$seq_name}[$sgm_idx]{"sstop"}     = $stop_uapos;
        $sgm_results_HAHR->{$seq_name}[$sgm_idx]{"mstart"}    = $start_rfpos;
        $sgm_results_HAHR->{$seq_name}[$sgm_idx]{"mstop"}     = $stop_rfpos;
        $sgm_results_HAHR->{$seq_name}[$sgm_idx]{"strand"}    = $sgm_strand;
        $sgm_results_HAHR->{$seq_name}[$sgm_idx]{"5seqflush"} = $p_5seqflush;
        $sgm_results_HAHR->{$seq_name}[$sgm_idx]{"3seqflush"} = $p_3seqflush;
        $sgm_results_HAHR->{$seq_name}[$sgm_idx]{"5trunc"}    = ($p_5seqflush && ($start_rfpos != $sgm_start_rfpos)) ? 1 : 0;
        $sgm_results_HAHR->{$seq_name}[$sgm_idx]{"3trunc"}    = ($p_3seqflush && ($stop_rfpos  != $sgm_stop_rfpos))  ? 1 : 0;
        $sgm_results_HAHR->{$seq_name}[$sgm_idx]{"startgap"}  = ($rfpos_pp_A[$sgm_start_rfpos] eq ".") ? 1  : 0;
        $sgm_results_HAHR->{$seq_name}[$sgm_idx]{"stopgap"}   = ($rfpos_pp_A[$sgm_stop_rfpos]  eq ".") ? 1  : 0;
        $sgm_results_HAHR->{$seq_name}[$sgm_idx]{"startpp"}   = ($rfpos_pp_A[$sgm_start_rfpos] eq ".") ? -1 : convert_pp_char_to_pp_avg($rfpos_pp_A[$sgm_start_rfpos], $FH_HR);
        $sgm_results_HAHR->{$seq_name}[$sgm_idx]{"stoppp"}    = ($rfpos_pp_A[$sgm_stop_rfpos]  eq ".") ? -1 : convert_pp_char_to_pp_avg($rfpos_pp_A[$sgm_stop_rfpos], $FH_HR);
        
        # add alerts, if nec
        if(! $sgm_results_HAHR->{$seq_name}[$sgm_idx]{"5trunc"}) { 
          if($sgm_results_HAHR->{$seq_name}[$sgm_idx]{"startgap"}) { 
            alert_feature_instance_add($alt_ftr_instances_HHHR, $alt_info_HHR, "indf5gap", $seq_name, $ftr_idx,
                                       "RF position $sgm_start_rfpos" . vdr_FeatureSummarizeSegment($ftr_info_AHR, $sgm_info_AHR, $sgm_idx), 
                                       $FH_HR);
          } 
          elsif(($sgm_results_HAHR->{$seq_name}[$sgm_idx]{"startpp"} - $ftr_pp_thresh) < (-1 * $small_value)) { # only check PP if it's not a gap
            alert_feature_instance_add($alt_ftr_instances_HHHR, $alt_info_HHR, "indf5loc", $seq_name, $ftr_idx,
                                       sprintf("%.2f < %.2f%s, RF position $sgm_start_rfpos" . vdr_FeatureSummarizeSegment($ftr_info_AHR, $sgm_info_AHR, $sgm_idx), $sgm_results_HAHR->{$seq_name}[$sgm_idx]{"startpp"}, $ftr_pp_thresh, $ftr_pp_msg),
                                       $FH_HR);
          }
        }
        if(! $sgm_results_HAHR->{$seq_name}[$sgm_idx]{"3trunc"}) { 
          if($sgm_results_HAHR->{$seq_name}[$sgm_idx]{"stopgap"}) { 
            alert_feature_instance_add($alt_ftr_instances_HHHR, $alt_info_HHR, "indf3gap", $seq_name, $ftr_idx,
                                       "RF position $sgm_stop_rfpos" . vdr_FeatureSummarizeSegment($ftr_info_AHR, $sgm_info_AHR, $sgm_idx), 
                                       $FH_HR);
          }
          elsif(($sgm_results_HAHR->{$seq_name}[$sgm_idx]{"stoppp"} - $ftr_pp_thresh) < (-1 * $small_value)) { # only check PP if it's not a gap
            alert_feature_instance_add($alt_ftr_instances_HHHR, $alt_info_HHR, "indf3loc", $seq_name, $ftr_idx,
                                       sprintf("%.2f < %.2f%s, RF position $sgm_stop_rfpos" . vdr_FeatureSummarizeSegment($ftr_info_AHR, $sgm_info_AHR, $sgm_idx), $sgm_results_HAHR->{$seq_name}[$sgm_idx]{"stoppp"}, $ftr_pp_thresh, $ftr_pp_msg),
                                       $FH_HR);
          }
        }

        # Debugging print block
        #printf("segment $sgm_idx: $sgm_start_rfpos to $sgm_stop_rfpos\n");
        #foreach my $key ("sstart", "sstop", "mstart", "mstop", "strand", "5seqflush", "3seqflush", "5trunc", "3trunc", "startgap", "stopgap", "startpp", "stoppp") { 
        #printf("\tstored $key $sgm_results_HAHR->{$seq_name}[$sgm_idx]{$key}\n");
        #}
      }
    } # end of 'for(my $sgm_idx = 0; $sgm_idx < $nsgm; $sgm_idx++)'

    # detect and report any frameshifts for this sequence
    add_frameshift_alerts_for_one_sequence($msa, $seq_name, $i, \@rf2a_A, \@rfpos_pp_A, \@rf2ilen_A, 
                                           \@max_uapos_before_A, \@{$sgm_info_HAH{$mdl_name}},
                                           \@{$ftr_info_HAH{$mdl_name}}, \%alt_info_HH, 
                                           \%{$sgm_results_HHAH{$mdl_name}}, \%{$ftr_results_HHAH{$mdl_name}}, 
                                           \%alt_ftr_instances_HHH, $mdl_name, $out_root, \%opt_HH, \%ofile_info_HH);

  } # end of 'for(my $i = 0; $i < $nseq; $i++)'

  undef $msa;

  return;
}

#################################################################
# Subroutine : add_frameshift_alerts_for_one_sequence()
# Incept:      EPN, Mon Mar  2 19:54:25 2020
#
# Purpose:    Given information about a parsed alignment of a single
#             sequence, detect frameshift alerts (fsthicnf and fstlocnf)
#             and report them. Also create frameshift-annotated stockholm
#             files if --keep.
#             
#             Detects and adds the following alerts to 
#             @{$alt_ftr_instances_AAHR}:
#             fsthicnf: CDS has a possible frameshift, high confidence
#             fstlocnf: CDS has a possible frameshift, low confidence
#
# Arguments: 
#  $msa:                    the ESL_MSA alignment object
#  $seq_name:               the sequence we are analyzing
#  $seq_idx:                index of sequence in $msa
#  $rf2a_AR:                REF to array: [1..$rfpos..$rflen] = $apos;  
#                           rf position $rfpos maps to alignment position $apos [1..$alen]  
#                           ($rf2a_A[0] = -1  (dummy value))
#  $rfpos_pp_AR             REF to array: [0..$rfpos..rflen+1]: posterior probability 
#                           character for current sequence at RF position $rfpos
#                           '.' if sequence is a gap at that RF position $rfpos
#                           special values: $rfpos_pp_A[0] = -1, $rfpos_pp_A[$rflen+1] = -1
#  $rf2ilen_AR:             REF to array: [1..$rfpos..$rflen] = $apos; rf position $rfpos maps to 
#                           alignment position $apos [1..$alen]  ($rf2a_A[0] = -1 (dummy value))
#  $max_uapos_before_AR     REF to array; [0..$rfpos..rflen+1]: maximum unaligned position for 
#                           current sequence that aligns at or inserts *before* 
#                           $max_rfpos_before_A[$rfpos], -1 if $max_rfpos_before_A[$rfpos] == -1
#  $sgm_info_AHR:           REF to hash of arrays with information on the model segments, PRE-FILLED
#  $ftr_info_AHR:           REF to hash of arrays with information on the features, PRE-FILLED
#  $alt_info_HHR:           REF to hash of hashes with information on the errors, PRE-FILLED
#  $sgm_results_HAHR:       REF to results HAH, FILLED HERE
#  $ftr_results_HAHR:       REF to feature results HAH, possibly ADDED TO HERE
#  $alt_ftr_instances_HHHR: REF to error instances HAH, ADDED TO HERE
#  $mdl_name:               model name this alignment pertains to
#  $out_root:               string for naming output files
#  $opt_HHR:                REF to 2D hash of option values
#  $ofile_info_HHR:         REF to 2D hash of output file information
#
# Returns:    void
#
# Dies:
#
################################################################# 
sub add_frameshift_alerts_for_one_sequence { 
  my $sub_name = "add_frameshift_alerts_for_one_sequence";
  my $nargs_exp = 17;
  if(scalar(@_) != $nargs_exp) { die "ERROR $sub_name entered with wrong number of input args"; }
  
  my ($msa, $seq_name, $seq_idx, $rf2a_AR, $rfpos_pp_AR, $rf2ilen_AR, $max_uapos_before_AR, 
      $sgm_info_AHR, $ftr_info_AHR, $alt_info_HHR, $sgm_results_HAHR, $ftr_results_HAHR, 
      $alt_ftr_instances_HHHR, $mdl_name, $out_root, $opt_HHR, $ofile_info_HHR) = @_;

  my $FH_HR = \%{$ofile_info_HHR->{"FH"}};
  my $do_output_frameshift_stk = opt_Get("--keep", $opt_HHR);
  my $fst_min_nt       = opt_Get("--fstminnt",    $opt_HHR); # maximum allowed nt length of non-dominant frame without a fst{hi,lo}cnf alert 
  my $fst_high_ppthr   = opt_Get("--fsthighthr",  $opt_HHR); # minimum average probability for fsthicnf frameshift alert 
  my $fst_low_ppthr    = opt_Get("--fstlowthr",   $opt_HHR); # minimum average probability for fslowcnf frameshift alert 
  my $fsthicnf_is_fatal = $alt_info_HHR->{"fsthicnf"}{"causes_failure"} ? 1 : 0;
  my $fstlocnf_is_fatal = $alt_info_HHR->{"fstlocnf"}{"causes_failure"} ? 1 : 0;
  my $small_value = 0.000001; # for checking if PPs are below threshold
  my $nftr = scalar(@{$ftr_info_AHR});

  # for each CDS: determine frame, and report fsthicnf and fstlocnf alerts
  for(my $ftr_idx = 0; $ftr_idx < $nftr; $ftr_idx++) { 
    my $frame_tok_str = ""; # string of ';' delimited tokens that describe subsequence stretches that imply the same frame
    my @frame_ct_A = (0, 0, 0, 0); # [0..3], number of RF positions that 'vote' for each candidate frame (frame_ct_A[0] is invalid and will stay as 0)
    my $ftr_strand = undef; # strand for this feature
    my $ftr_sstart = undef; # starting sequence position of this CDS feature
    my $ftr_sstop  = undef; # ending   sequence position of this CDS feature
    my $ftr_mstart = undef; # starting model position of this CDS feature that $ftr_sstart pertains to
    my $ftr_mstop  = undef; # ending   model position of this CDS feature that $ftr_sstop pertains to
    my $ftr_start_rfpos = undef; # start model position of this CDS (regardless of where sequence alignment to the CDS starts)
    my $ftr_stop_rfpos  = undef; # stop  model position of this CDS (regardless of where sequence alignment to the CDS stops)
    my $nsgm = 0; # number of segments for this CDS
    my @gr_frame_str_A = (); # [0..$nsgm-1] GR annotation of frame per-position per CDS segment, only relevant if a cdsfshft alert occurs for this CDS
    my @sgm_idx_A = (); # array of segment indices that are covered by this seq/CDS
    my $rf_diff = 0;  # number of rf positions seen since first rf position aligned to a nt for current CDS
    my $ua_diff = 0;  # number of nt seen since first nt for current CDS
    my $F_0 = undef;  # frame of initial nongap RF position for current CDS
    if(vdr_FeatureTypeIsCds($ftr_info_AHR, $ftr_idx)) { 
      my $full_ppstr = undef; # unaligned posterior probability string for this sequence, only defined if nec (if cdsfshft alert is reported)
      my @cds_alt_str_A = ();
      my $first_sgm_idx = get_5p_most_sgm_idx_with_results($ftr_info_AHR, $sgm_results_HAHR, $ftr_idx, $seq_name);
      my $final_sgm_idx = get_3p_most_sgm_idx_with_results($ftr_info_AHR, $sgm_results_HAHR, $ftr_idx, $seq_name);
      if($first_sgm_idx != -1) { 
        for(my $sgm_idx = $first_sgm_idx; $sgm_idx <= $final_sgm_idx; $sgm_idx++) { 
          push(@sgm_idx_A, $sgm_idx); # store this segment index
          my $is_first_sgm = ($sgm_idx == $first_sgm_idx) ? 1 : 0;
          my $is_final_sgm = ($sgm_idx == $final_sgm_idx) ? 1 : 0;
          my $gr_frame_str = ""; # GR annotation of frame per-position for this CDS segment, only relevant if a cdsfshft alert occurs for this CDS
          my $sgm_results_HR = $sgm_results_HAHR->{$seq_name}[$sgm_idx]; # for convenience
          my $sgm_start_rfpos = $sgm_info_AHR->[$sgm_idx]{"start"};
          my $sgm_stop_rfpos  = $sgm_info_AHR->[$sgm_idx]{"stop"};
          if(! defined $ftr_start_rfpos) { $ftr_start_rfpos = $sgm_start_rfpos; }
          $ftr_stop_rfpos  = $sgm_stop_rfpos;
          my $sgm_strand   = $sgm_info_AHR->[$sgm_idx]{"strand"};
          my $sstart = $sgm_results_HR->{"sstart"}; # sequence position this segment starts at
          my $sstop  = $sgm_results_HR->{"sstop"};  # sequence position this segment stops at
          my $mstart = ($sgm_idx == $first_sgm_idx) ? $sgm_results_HR->{"mstart"} : $sgm_start_rfpos; 
          my $mstop  = ($sgm_idx == $final_sgm_idx) ? $sgm_results_HR->{"mstop"}  : $sgm_stop_rfpos; 
          my $strand = $sgm_results_HR->{"strand"};
          if(! defined $ftr_sstart) { $ftr_sstart = $sstart; }
          if(! defined $ftr_mstart) { $ftr_mstart = $mstart; }
          $ftr_sstop = $sstop;
          $ftr_mstop = $mstop;
          if(! defined $F_0) { $F_0 = (abs($mstart - $sgm_start_rfpos) % 3) + 1; } # frame of initial nongap RF position for this CDS 

          # sanity checks about strand
          if((defined $ftr_strand) && ($ftr_strand ne $strand)) { 
            ofile_FAIL("ERROR, in $sub_name, different segments of same CDS feature have different strands ... can't deal", 1, $FH_HR);
          }
          $ftr_strand = $strand;
          if($strand ne $sgm_strand) { 
            ofile_FAIL("ERROR, in $sub_name, predicted strand for segment inconsistent with strand from segment info", 1, $FH_HR);
          }
          my $F_prv = undef;     # frame of previous RF position 
          my $uapos_prv = undef; # unaligned sequence position that aligns to previous RF position
          my $rfpos_prv = undef; # previous RF position
          if(($strand ne "+") && ($strand ne "-")) { 
            ofile_FAIL("ERROR, in $sub_name, strand is neither + or -", 1, $FH_HR);
          }
          # for each RF position covered by the predicted segment
          # we want to deal with both + and - strands with same code block, 
          # so can't use a simple for loop 
          my $rfpos = $mstart;
          my $uapos = undef;
          while(($strand eq "+" && $rfpos <= $mstop) || 
                ($strand eq "-" && $rfpos >= $mstop)) { 
            $rf_diff++; # number of RF positions seen since first nt in this CDS
            if($rfpos_pp_AR->[$rfpos] ne ".") { 
              # this rfpos is not aligned to a gap in the sequence
              # determine uapos, the unaligned sequence position that aligns to RF pos $rfpos
              # $max_uapos_before_AR->[$rfpos] actually gives you the maximum unaligned seq position that 
              # aligns at or inserts before $rfpos, but we know it aligns at $rfpos because we just 
              # checked that it's not a gap (rfpos_pp_A[$rfpos] is not a gap)
              $uapos = $max_uapos_before_AR->[$rfpos]; 
              $ua_diff++; # increment number of nucleotides seen since first nt in this CDS
              my $z = $rf_diff - $ua_diff; # difference between number of RF positions seen and nucleotides seen
              my $F_cur = ((($F_0-1) + $z) % 3) + 1; # frame implied by current nt aligned to current rfpos
              #printf("\trf_diff: $rf_diff, ua_diff: $ua_diff, F_0: $F_0, z: $z\n");
              if($strand eq "+") { $gr_frame_str .= $F_cur; }
              else               { $gr_frame_str  = $F_cur . $gr_frame_str; } # prepend for negative string
              $frame_ct_A[$F_cur]++;
              if((! defined $F_prv) || ($F_cur != $F_prv)) { 
                # frame changed, 
                # first complete the previous frame 'token' that described the contiguous subsequence that was in the previous frame
                if(defined $F_prv) { 
                  $frame_tok_str .= $uapos_prv . "[" . (abs($rfpos - $rfpos_prv) - 1) . "];"; 
                  # (($rfpos-$rfpos_prv)-1) part is number of deleted reference positions we just covered
                } 
                # and begin the next frame 'token' that will describe the contiguous subsequence that is in the previous frame
                $frame_tok_str .= $F_cur . ":" . $uapos . "-";
              }
              $uapos_prv = $uapos;
              $rfpos_prv = $rfpos;
              $F_prv     = $F_cur;
            }
            else { # rf position is a gap, add 'd' GR frame annotation
              if($strand eq "+") { $gr_frame_str .= "d"; }
              else               { $gr_frame_str =  "d" . $gr_frame_str; } # prepend for negative strand
            }
            # add 'i' GR frame annotation for inserts that occur after (or before if neg strand) this rfpos, if any
            if($strand eq "+") { 
              if(($rfpos < $mstop) && ($rf2ilen_AR->[$rfpos] > 0)) { 
                for(my $ipos = 0; $ipos < $rf2ilen_AR->[$rfpos]; $ipos++) { 
                  $gr_frame_str .= "i"; 
                  $ua_diff++; # increment number of seq positions seen
                }
              }
            }
            else { # negative strand, look for inserts that occur before this position
              if(($rfpos > $mstop) && ($rf2ilen_AR->[($rfpos-1)] > 0)) { 
                for(my $ipos = 0; $ipos < $rf2ilen_AR->[($rfpos-1)]; $ipos++) { 
                  $gr_frame_str =  "i" . $gr_frame_str; # prepend for negative strand
                  $ua_diff++; # increment number of seq positions seen
                }
              }
            }
            # increment or decrement rfpos
            if($strand eq "+") { $rfpos++; } 
            else               { $rfpos--; }
          }
          # complete final frame token
          $frame_tok_str .= $uapos . "[0]!;"; # the '!' indicates the end of a segment
          $nsgm++;
          push(@gr_frame_str_A, $gr_frame_str);
          # printf("gr_frame_str len: " . length($gr_frame_str) . "\n");
          # print("$gr_frame_str\n");
        } # end of 'if' entered if segment has a sstart
      } # end of for loop over segments

      #printf("frame_ct_A[1]: $frame_ct_A[1]\n");
      #printf("frame_ct_A[2]: $frame_ct_A[2]\n");
      #printf("frame_ct_A[3]: $frame_ct_A[3]\n");
      #printf("frame_str: $frame_tok_str\n");

      # store dominant frame, the frame with maximum count in @frame_ct_A, frame_ct_A[0] will be 0
      my $dominant_frame = utl_AArgMax(\@frame_ct_A);
      $ftr_results_HAHR->{$seq_name}[$ftr_idx]{"n_frame"} = $dominant_frame;

      # deconstruct $frame_tok_str, looking for potential frameshifts, 
      # we combine any subseqs not in the dominant frame together and
      # then check if any (possibly joined) non-dominant frame subseqs
      # are long enough to trigger an alert
      my @frame_tok_A = split(";", $frame_tok_str);
      my $nframe_tok = scalar(@frame_tok_A); # number of frame tokens
      if($nframe_tok > 1) { # if there's only one frame_tok, we can't have a frameshift
        my $prv_stop   = undef; # last nucleotide in the previous frame token 
        my $prv_frame  = undef; # frame of previous frame token 
        my $prv_dom_stop = undef; # last nucleotide in the previous dominant frame token
        my $span_start = undef; # first position of a non-dominant frame subseq
        my $span_stop  = undef; # final position of a non-dominant frame subseq
        my $span_len   = undef; # length of a non-dominant frame subseq
        my $insert_str = "";    # string of inserts to put in alert string
        my $delete_str = "";    # string of deletes to put in alert string
        my $prv_tok_sgm_end_flag = 0; # flag for previous token being special token indicating end of a segment
        for(my $f = 0; $f < $nframe_tok; $f++) { 
          #printf("f: $f frame_tok: %s\n", $frame_tok_A[$f]);
          if($frame_tok_A[$f] =~ /([123])\:(\d+)\-(\d+)\[(\d+)\](\!*)/) { 
            my ($cur_frame, $cur_start, $cur_stop, $cur_ndelete, $cur_sgmend) = ($1, $2, $3, $4, $5); 
            # add to growing list of inserts, if nec
            # we do this before we report an alert because insert info 
            # in the current frame token is relevant to the alert we may be about to report
            # we add to delete info *after* we report an alert because delete
            # info in this frame token is relevant to the next alert we may report
            if($f > 0) { 
              # add any inserted positions between previous frame token and this one to insert_str
              if($ftr_strand eq "+") { 
                if((($prv_stop + 1) < ($cur_start)) && (! $prv_tok_sgm_end_flag)) { # at least one inserted nt and previous token was not a segment end
                  if($insert_str ne "") { $insert_str .= ","; }
                  if(($prv_stop + 1) == ($cur_start - 1)) { # exactly one inserted nt
                    $insert_str .= sprintf("%d", ($prv_stop + 1));
                  }
                  else { # more than one inserted nt, specify the range
                    $insert_str .= sprintf("%d-%d", $prv_stop+1, $cur_start-1);
                  }
                }
              }
              else { # negative strand
                if((($prv_stop - 1) > ($cur_start)) && (! $prv_tok_sgm_end_flag)) { # at least one inserted nt and previous token was not a segment end
                  if($insert_str ne "") { $insert_str .= ","; }
                  if(($prv_stop - 1) == ($cur_start + 1)) { # exactly one inserted nt
                    $insert_str .= sprintf("%d", ($prv_stop - 1));
                  }
                  else { # more than one inserted nt, specify the range
                    $insert_str .= sprintf("%d-%d", $prv_stop-1, $cur_start+1);
                  }
                }
              }
            }

            # Determine if we may have a frameshift alert (cdsfshft)
            # Two possible cases:
            # Case 1: this subseq is in dominant frame, but previous was not (that is, it's not the first frame_tok ($f != 0))
            # Case 2: this subseq is not in dominant frame and it's the final one ($f == ($nframe_tok - 1))
            if((($cur_frame == $dominant_frame) && ($f > 0) && ($prv_frame != $dominant_frame)) ||  # Case 1
               (($cur_frame != $dominant_frame) && ($f == ($nframe_tok-1)))) {  # Case 2
              # determine $span_start: the first position of the non-dominant frame subseq
              if(defined $prv_dom_stop) { 
                # we've seen at least one dominant frame segment,
                # start of the non-dominant stretch is 1 nt 3' of that
                $span_start = ($ftr_strand eq "+") ? $prv_dom_stop + 1 : $prv_dom_stop - 1;
              }
              else { 
                # we haven't seen a dominant frame segment yet, 
                # span start is first nt of CDS ($ftr_sstart)
                $span_start = $ftr_sstart; 
              }
              # determine $span_stop: the final position of the non-dominant frame subseq
              if(($cur_frame != $dominant_frame) && ($f == ($nframe_tok-1))) { 
                # (case 2) this subseq is not in dominant frame and it's the final one ($f == ($nframe_tok - 1))
                # so final nt of the non-dominant stretch is the final nt of the CDS ($ftr_sstop) 
                $span_stop = $ftr_sstop;
              }
              else { 
                # previous frame token was a non-dominant frame, so final nt of that non-dominant stretch
                # is 1 nt 5' of start of current frame token
                $span_stop = ($ftr_strand eq "+") ? $cur_start - 1 : $cur_start + 1;
              }
              $span_len = abs($span_stop - $span_start) + 1;
              if($span_len >= $fst_min_nt) { 
                # this *may* be a fstlocnf or fsthicnf alert, depending on the average PP of the shifted region
                # determine average posterior probability of non-dominant frame subseq
                if(! defined $full_ppstr) { 
                  $full_ppstr = $msa->get_ppstring_aligned($seq_idx); 
                  $full_ppstr =~ s/[^0123456789\*]//g; # remove gaps, so we have 1 character in $full_ppstr per nt in the sequence
                }
                my $span_ppstr = ($ftr_strand eq "+") ? 
                    substr($full_ppstr, $span_start - 1, ($span_len)) : 
                    substr($full_ppstr, $span_stop  - 1, ($span_len));
                my $span_avgpp;
                ($span_avgpp, undef) = Bio::Easel::MSA->get_ppstr_avg($span_ppstr);
                if($span_avgpp > ($fst_low_ppthr - $small_value)) { # we have a fstlocnf or fsthicnf alert
                  my $span_str = sprintf("%d..%d (%d nt, avgpp: %.3f)", $span_start, $span_stop, $span_len, $span_avgpp);
                  my $alt_str  = "nucleotide alignment of positions $span_str on $ftr_strand strand are inconsistent with dominant frame (" . $ftr_strand . $dominant_frame . ");";
                  $alt_str .= sprintf(" inserts:%s", ($insert_str eq "") ? "none;" : $insert_str . ";");
                  $alt_str .= sprintf(" deletes:%s", ($delete_str eq "") ? "none;" : $delete_str . ";");
                  my $is_hicnf = ($span_avgpp > ($fst_high_ppthr - $small_value)) ? 1 : 0;
                  alert_feature_instance_add($alt_ftr_instances_HHHR, $alt_info_HHR, 
                                             ($is_hicnf) ? "fsthicnf" : "fstlocnf", 
                                             $seq_name, $ftr_idx, $alt_str, $FH_HR);
                  $insert_str = "";
                  $delete_str = "";
                  push(@cds_alt_str_A, $alt_str);
                }
              }
            } # end of 2 case if entered if we have a frameshift alert

            # add to growing list of deletes, if nec
            if($f != ($nframe_tok-1)) { 
              if($cur_ndelete > 0) { 
                if($delete_str ne "") { $delete_str .= ","; }
                $delete_str .= sprintf("%d(%d)", $cur_stop, $cur_ndelete);
              }
            }

            # keep track of previous values we may need in next loop iteration
            if($cur_frame == $dominant_frame) { 
              $prv_dom_stop = $cur_stop; 
            }
            $prv_stop  = $cur_stop;
            $prv_frame = $cur_frame;
            $prv_tok_sgm_end_flag = ($cur_sgmend eq "!") ? 1 : 0;
          } # end if statement that parses $frame_tok_A[$f]
          else { 
            ofile_FAIL("ERROR, in $sub_name, unable to parse frame_tok, internal coding error: $frame_tok_A[$f]", 1, $FH_HR);
          }
        } # end of 'for(my $f = 0; $f < $nframe_tok; $f++) {'
      } # end of 'if($nframe_tok > 1)'

      if(scalar(@cds_alt_str_A) > 0) { 
        # create and output a stockholm file for each segment of this seq/CDS 
        # remove all sequences other than the one we want
        for(my $s = 0; $s < $nsgm; $s++) { 
          my $sgm_idx      = $sgm_idx_A[$s];
          my $gr_frame_str = $gr_frame_str_A[$s];
          my $sgm_results_HR = $sgm_results_HAHR->{$seq_name}[$sgm_idx]; # for convenience
          my $sgm_start_rfpos = $sgm_info_AHR->[$sgm_idx]{"start"};
          my $sgm_stop_rfpos  = $sgm_info_AHR->[$sgm_idx]{"stop"};
          my $mstart = ($sgm_idx == $first_sgm_idx) ? $sgm_results_HR->{"mstart"} : $sgm_start_rfpos; 
          my $mstop  = ($sgm_idx == $final_sgm_idx) ? $sgm_results_HR->{"mstop"}  : $sgm_stop_rfpos; 
          my $sgm_strand = $sgm_info_AHR->[$sgm_idx]{"strand"};

          my @cds_sgm_seq_A = ();
          for(my $i2 = 0; $i2 < $nseq; $i2++) { $cds_sgm_seq_A[$i2] = 0; }
          $cds_sgm_seq_A[$seq_idx] = 1; # keep this one seq
          # for(my $i2 = 0; $i2 < $nseq; $i2++) { printf("cds_sgm_seq_A[$i2]: $cds_sgm_seq_A[$i2]\n"); }
          my $cds_sgm_msa = $msa->sequence_subset(\@cds_sgm_seq_A);
          my $alen = $cds_sgm_msa->alen;
          
          # remove columns outside the CDS segment
          my @cds_sgm_col_A = (); # [0..$alen-1], 0 to remove this column, 1 to keep (if within CDS) 
          my $cds_sgm_apos_start = ($sgm_strand eq "+" ? $rf2a_AR->[$mstart] : $rf2a_AR->[$mstop])  - 1; # -1 puts it into 0..alen-1 coords
          my $cds_sgm_apos_stop  = ($sgm_strand eq "+" ? $rf2a_AR->[$mstop]  : $rf2a_AR->[$mstart]) - 1; # -1 puts it into 0..alen-1 coords
          for(my $a = 0;                      $a <  $cds_sgm_apos_start; $a++) { $cds_sgm_col_A[$a] = 0; } # before CDS
          for(my $a = $cds_sgm_apos_start;    $a <= $cds_sgm_apos_stop;  $a++) { $cds_sgm_col_A[$a] = 1; } # CDS
          for(my $a = $cds_sgm_apos_stop + 1; $a <  $alen;           $a++) { $cds_sgm_col_A[$a] = 0; } # after CDS
          $cds_sgm_msa->column_subset(\@cds_sgm_col_A);

          # remove all gap columns
          $cds_sgm_msa->remove_all_gap_columns(1); # 1: don't delete any nongap RF columns
          
          # add GR annotation
          # printf("gr_frame_str len: " . length($gr_frame_str) . "\n");
          # print("$gr_frame_str\n");
          # printf("alen: %d\n", $cds_sgm_msa->alen());
          $cds_sgm_msa->addGR("CS", 0, $gr_frame_str);
          
          # output alignment, if nec
          if($do_output_frameshift_stk) { 
            my $cds_and_sgm_idx = vdr_FeatureTypeAndTypeIndexString($ftr_info_AHR, $ftr_idx, ".") . "." . ($sgm_idx - $ftr_info_AHR->[$ftr_idx]{"5p_sgm_idx"} + 1);
            my $stk_file_name   = $out_root . "." . $mdl_name . "." . $cds_and_sgm_idx . ".frameshift.stk";
            # add comment to stockholm file
            my $comment = "Alignment of CDS " . vdr_FeatureTypeIndex($ftr_info_AHR, $ftr_idx);
            $comment .= " segment " . vdr_FeatureRelativeSegmentIndex($ftr_info_AHR, $ftr_idx, $sgm_idx);
            $comment .= " of " . vdr_FeatureNumSegments($ftr_info_AHR, $ftr_idx);
            $comment .= " for sequence " . $cds_sgm_msa->get_sqname(0); 
            $comment .= " to model $mdl_name with at least one cdsfshft alert (possibly in a different segment for multi-segment CDS).";
            $cds_sgm_msa->addGF("CC", $comment);
            $comment  = "GR CS annotation indicates the codon_start value each nongap RF position implies.";
            $cds_sgm_msa->addGF("CC", $comment);
            $comment  = "Changes from the dominant codon_start value indicate possibly frameshifted regions.";
            $cds_sgm_msa->addGF("CC", $comment);
            for(my $c = 0; $c < scalar(@cds_alt_str_A); $c++) { 
              $cds_sgm_msa->addGS("FS." . ($c+1), $cds_alt_str_A[$c], 0); # 0: seq idx
            }
            # output to potentially already existent alignment file
            $cds_sgm_msa->write_msa($stk_file_name, "stockholm", 1); # 1: append to file if it exists
            my $stk_file_key = $mdl_name . "." . $cds_and_sgm_idx . ".frameshift.stk";
            if(! defined $ofile_info_HHR->{"fullpath"}{$stk_file_key}) { 
              ofile_AddClosedFileToOutputInfo($ofile_info_HHR, $stk_file_key, $stk_file_name, 1, 1, "Stockholm file for >= 1 possible frameshifts for $cds_and_sgm_idx for model $mdl_name");
            }
            undef $cds_sgm_msa;
          }
        }
      }
    } # end of 'if(vdr_FeatureTypeIsCds($ftr_info_AHR, $ftr_idx))'
  } # end of 'for($ftr_idx = 0; $ftr_idx < $nftr; $ftr_idx++)'


  undef $msa;

  return;
}
#################################################################
# Subroutine:  cmalign_store_overflow()
# Incept:      EPN, Wed Feb 13 16:04:53 2019
#
# Purpose:     Store information on a sequence that has caused
#              a DP matrix memory overflow. 
#              
# Arguments: 

#  $seq_file:           the sequence file with the single sequence that failed in it
#  $mxsize:             matrix size to add to @{$overflow_mxsize_AR}
#  $overflow_seq_AR:    ref to array of sequences that failed due to matrix overflows, to add to
#  $overflow_mxsize_AR: ref to array of required matrix sizes for each sequence that failed due to matrix overflows, to add to
#  $FH_HR:              ref to file handle hash
# 
# Returns:     void
#
# Dies: if there's some problem opening the sequence file
#
################################################################# 
sub cmalign_store_overflow { 
  my $sub_name = "cmalign_store_overflow";
  my $nargs_expected = 5;
  if(scalar(@_) != $nargs_expected) { printf STDERR ("ERROR, $sub_name entered with %d != %d input arguments.\n", scalar(@_), $nargs_expected); exit(1); } 

  my ($seq_file, $mxsize, $overflow_seq_AR, $overflow_mxsize_AR, $FH_HR) = @_;

  my $sqfile = Bio::Easel::SqFile->new({ fileLocation => $seq_file }); # the sequence file object

  my ($overflow_seq, undef) = $sqfile->fetch_next_seq_name_length();
  push(@{$overflow_seq_AR},    $overflow_seq);
  push(@{$overflow_mxsize_AR}, $mxsize);

  $sqfile = undef;

  return;
}

#################################################################
# Subroutine: fetch_features_and_add_cds_and_mp_alerts()
# Incept:     EPN, Fri Feb 22 14:25:49 2019
#
# Purpose:   For each sequence, fetch each feature sequence, and 
#            detect mutstart, cdsstopn, mutendcd, mutendns, mutendex, and unexleng alerts 
#            where appropriate. For cdsstopn alerts, correct the predictions
#            and fetch the corrected feature.
#
# Arguments:
#  $sqfile:                 REF to Bio::Easel::SqFile object, open sequence file containing the full input seqs
#  $mdl_name:               name of model these sequences were assigned to
#  $mdl_tt:                 the translation table ('1' for standard)
#  $seq_name_AR:            REF to array of sequence names
#  $seq_len_HR:             REF to hash of sequence lengths, PRE-FILLED
#  $ftr_info_AHR:           REF to hash of arrays with information on the features, PRE-FILLED
#  $sgm_info_AHR:           REF to hash of arrays with information on the model segments, PRE-FILLED
#  $alt_info_HHR:           REF to the alert info hash of arrays, PRE-FILLED
#  $sgm_results_HAHR:       REF to model segment results HAH, pre-filled
#  $ftr_results_HAHR:       REF to feature results HAH, added to here
#  $alt_ftr_instances_HHHR: REF to array of 2D hashes with per-feature alerts, PRE-FILLED
#  $opt_HHR:                REF to 2D hash of option values, see top of sqp_opts.pm for description
#  $ofile_info_HHR:         REF to the 2D hash of output file information
#             
# Returns:  void
# 
# Dies:     never
#
#################################################################
sub fetch_features_and_add_cds_and_mp_alerts { 
  my $sub_name = "fetch_features_and_add_cds_and_mp_alerts";
  my $nargs_exp = 13;
  if(scalar(@_) != $nargs_exp) { die "ERROR $sub_name entered with wrong number of input args"; }

  my ($sqfile, $mdl_name, $mdl_tt, $seq_name_AR, $seq_len_HR, $ftr_info_AHR, $sgm_info_AHR, $alt_info_HHR, $sgm_results_HAHR, $ftr_results_HAHR, $alt_ftr_instances_HHHR, $opt_HHR, $ofile_info_HHR) = @_;

  my $FH_HR  = $ofile_info_HHR->{"FH"}; # for convenience

  my $nseq = scalar(@{$seq_name_AR});
  my $nftr = scalar(@{$ftr_info_AHR});
  my $nsgm = scalar(@{$sgm_info_AHR});

  my $atg_only = opt_Get("--atgonly", $opt_HHR);

  my $ftr_idx;
  my @ftr_fileroot_A = (); # for naming output files for each feature
  my @ftr_outroot_A  = (); # for describing output files for each feature
  for($ftr_idx = 0; $ftr_idx < $nftr; $ftr_idx++) { 
    $ftr_fileroot_A[$ftr_idx] = vdr_FeatureTypeAndTypeIndexString($ftr_info_AHR, $ftr_idx, ".");
    $ftr_outroot_A[$ftr_idx]  = vdr_FeatureTypeAndTypeIndexString($ftr_info_AHR, $ftr_idx, "#");
  }

  for(my $seq_idx = 0; $seq_idx < $nseq; $seq_idx++) { 
    my $seq_name = $seq_name_AR->[$seq_idx];
    my $seq_len  = $seq_len_HR->{$seq_name};
    @{$ftr_results_HAHR->{$seq_name}} = ();

    for(my $ftr_idx = 0; $ftr_idx < $nftr; $ftr_idx++) { 
      my $ftr_is_cds_or_mp = vdr_FeatureTypeIsCdsOrMatPeptide($ftr_info_AHR, $ftr_idx);
      my $ftr_is_cds       = vdr_FeatureTypeIsCds($ftr_info_AHR, $ftr_idx);
      my $ftr_is_mp        = vdr_FeatureTypeIsMatPeptide($ftr_info_AHR, $ftr_idx);
      my $ftr_type_idx     = $ftr_fileroot_A[$ftr_idx];
      my $ftr_sqstring = "";
      my $ftr_seq_name = undef;
      my @ftr2org_pos_A = (); # [1..$ftr_pos..$ftr_len] original sequence position that corresponds to this position in the feature
      $ftr2org_pos_A[0] = -1; # invalid
      my $ftr_len = 0;
      my $ftr_strand = undef;
      my $ftr_start  = undef; # predicted start for the feature
      my $ftr_stop   = undef; # predicted stop  for the feature
      my $ftr_stop_c = undef; # corrected stop  for the feature, stays undef if no correction needed (no 'trc' or 'ext')
      my $ftr_ofile_key = $mdl_name . ".pfa." . $ftr_idx;
      %{$ftr_results_HAHR->{$seq_name}[$ftr_idx]} = ();
      my $ftr_results_HR = \%{$ftr_results_HAHR->{$seq_name}[$ftr_idx]}; # for convenience
      # printf("in $sub_name, set ftr_results_HR to ftr_results_HAHR->{$seq_name}[$ftr_idx]\n");

      my %alt_str_H = (); # added to as we find alerts below
      # mutstart, unexleng, mutendcd, mutendex, mutendns, cdsstopn
      
      # determine if this feature is 5' and/or 3' truncated
      # we do this outside the main loop since the logic is a bit complex:
      # - a feature is 5' truncated if:
      #   (A) its 5'-most feature with results is not the 5'-most segment of the feature
      #      (regardless of whether its 5'-most feature is truncated or not) 
      #   OR
      #   (B) its 5'-most feature is truncated
      # - and vice versa for 3' truncation
      #         
      my $ftr_is_5trunc = undef;
      my $ftr_is_3trunc = undef;
      my $first_sgm_idx = get_5p_most_sgm_idx_with_results($ftr_info_AHR, $sgm_results_HAHR, $ftr_idx, $seq_name);
      my $final_sgm_idx = get_3p_most_sgm_idx_with_results($ftr_info_AHR, $sgm_results_HAHR, $ftr_idx, $seq_name);
      if($first_sgm_idx != -1) { 
        $ftr_is_5trunc = 
            (($first_sgm_idx != $ftr_info_AHR->[$ftr_idx]{"5p_sgm_idx"}) || # (A) above
             ($sgm_results_HAHR->{$seq_name}[$first_sgm_idx]{"5trunc"}))
            ? 1 : 0;
        $ftr_is_3trunc = (($final_sgm_idx != $ftr_info_AHR->[$ftr_idx]{"3p_sgm_idx"}) || # (A) above
                          ($sgm_results_HAHR->{$seq_name}[$final_sgm_idx]{"3trunc"})) 
            ? 1 : 0;
      }

      # main loop over segments
      for(my $sgm_idx = $ftr_info_AHR->[$ftr_idx]{"5p_sgm_idx"}; $sgm_idx <= $ftr_info_AHR->[$ftr_idx]{"3p_sgm_idx"}; $sgm_idx++) { 
        if((defined $sgm_results_HAHR->{$seq_name}) && 
           (defined $sgm_results_HAHR->{$seq_name}[$sgm_idx]) && 
           (defined $sgm_results_HAHR->{$seq_name}[$sgm_idx]{"sstart"})) { 
          my $sgm_results_HR = $sgm_results_HAHR->{$seq_name}[$sgm_idx]; # for convenience
          my ($start, $stop, $strand) = ($sgm_results_HR->{"sstart"}, $sgm_results_HR->{"sstop"}, $sgm_results_HR->{"strand"});
          
          # only update start and 5trunc value if this is the first segment annotated
          if(! defined $ftr_start) { $ftr_start = $start; }
          $ftr_stop = $stop; # always update $ftr_stop
          
          # set feature strand if this is the first segment annotated
          # else for cds/mp validate it hasn't changed and fail if it has
          # or update strand to "!" if not cds/mp and it has changed
          if(! defined $ftr_strand) { 
            $ftr_strand = $strand; 
          }
          elsif($ftr_strand ne $strand) { 
            # mixture of strands on different segments, this shouldn't happen if we're a CDS or mat_peptide
            if($ftr_is_cds_or_mp) { 
              # this 'shouldn't happen' for a CDS or mature peptide, all segments should be the sames strand
              ofile_FAIL("ERROR, in $sub_name, different model segments have different strands for a CDS or MP feature $ftr_idx", 1, undef);
            }
            # mixture of strands, set to "!" 
            $ftr_strand = "!";
          }
          
          # update $ftr_sqstring, $ftr_seq_name, $ftr_len, @ftr2org_pos_A, and @ftr2sgm_idx_A
          my $sgm_len = abs($stop - $start) + 1;
          $ftr_sqstring .= $sqfile->fetch_subseq_to_sqstring($seq_name, $start, $stop, ($strand eq "-"));
          if(! defined $ftr_seq_name) { 
            $ftr_seq_name = $seq_name . "/" . $ftr_type_idx . "/"; 
          }
          else { 
            $ftr_seq_name .= ",";
          }
          $ftr_seq_name .= $start . ".." . $stop . ":" . $strand;
          
          if($ftr_is_cds_or_mp) { 
            # update ftr2org_pos_A, if nec
            my $sgm_offset = 0;
            for(my $sgm_offset = 0; $sgm_offset < $sgm_len; $sgm_offset++) { 
              $ftr2org_pos_A[$ftr_len + $sgm_offset + 1] = ($strand eq "-") ? $start - $sgm_offset : $start + $sgm_offset;
              # slightly wasteful in certain cases, if $ftr_is_5trunc && $ftr_is_3trunc then we won't use this
            }
          }
          $ftr_len += $sgm_len;
        } # end of 'if(defined $sgm_results_HAHR->{$seq_name}...'
      } # end of 'for(my $sgm_idx = $ftr_info_AHR->[$ftr_idx]{"5p_sgm_idx"}...

      # printf("in $sub_name seq_idx: $seq_idx ftr_idx: $ftr_idx ftr_len: $ftr_len ftr_start: $ftr_start ftr_stop: $ftr_stop\n");
      if($ftr_len > 0) { 
        # we had a prediction for at least one of the segments for this feature
        
        # output the sequence
        if(! exists $ofile_info_HHR->{"FH"}{$ftr_ofile_key}) { 
          ofile_OpenAndAddFileToOutputInfo($ofile_info_HHR, $ftr_ofile_key,  $out_root . "." . $mdl_name . "." . $ftr_fileroot_A[$ftr_idx] . ".fa", 1, 1, "model $mdl_name feature " . $ftr_outroot_A[$ftr_idx] . " predicted seqs");
        }
        print { $ofile_info_HHR->{"FH"}{$ftr_ofile_key} } (">" . $ftr_seq_name . "\n" . seq_SqstringAddNewlines($ftr_sqstring, 60) . "\n"); 
        
        # deal with mutstart for all CDS that are not 5' truncated
        if(! $ftr_is_5trunc) { 
          # feature is not 5' truncated, look for a start codon if it's a CDS
          if($ftr_is_cds) { 
            if(($ftr_len >= 3) && (! sqstring_check_start($ftr_sqstring, $mdl_tt, $atg_only, $FH_HR))) { 
              $alt_str_H{"mutstart"} = sprintf("%s starting at position %d on %s strand is not a valid start", 
                                               substr($ftr_sqstring, 0, 3), 
                                               $ftr2org_pos_A[1], $ftr_strand);
            }
          }
        }
        # deal with mutendcd for all CDS that are not 3' truncated BUT are 5' truncated
        if((! $ftr_is_3trunc) && ($ftr_is_5trunc)) { 
          # feature is not 3' truncated, but it is 3' truncated, look for a stop codon if it's a CDS
          if($ftr_is_cds) { 
            if(($ftr_len >= 3) && (! sqstring_check_stop($ftr_sqstring, $mdl_tt, $FH_HR))) { 
              $alt_str_H{"mutendcd"} = sprintf("%s ending at position %d on %s strand is not a valid stop", 
                                               substr($ftr_sqstring, -3, 3), 
                                               $ftr2org_pos_A[$ftr_len], $ftr_strand);
            }
          }
        }
        # deal with all CDS that are not 5' truncated and not 3' truncated
        if((! $ftr_is_5trunc) && (! $ftr_is_3trunc)) { 
          if($ftr_is_cds_or_mp) { 
            # feature is not truncated on either end, look for stop codons
            if(($ftr_len % 3) != 0) { 
              # not a multiple of 3, unexleng alert 
              $alt_str_H{"unexleng"} = "$ftr_len";
            }

            # if CDS: look for all valid in-frame stops 
            if($ftr_is_cds) { 
              my @ftr_nxt_stp_A = ();
              sqstring_find_stops($ftr_sqstring, $mdl_tt, \@ftr_nxt_stp_A, $FH_HR);
              # check that final add codon is a valid stop, and add 'mutendcd' alert if not
              if(($ftr_len >= 3) && ($ftr_nxt_stp_A[($ftr_len-2)] != $ftr_len)) { 
                $alt_str_H{"mutendcd"} = sprintf("%s ending at position %d on %s strand is not a valid stop", 
                                                 substr($ftr_sqstring, -3, 3),
                                                 $ftr2org_pos_A[$ftr_len], $ftr_strand);
              }
              if($ftr_nxt_stp_A[1] != $ftr_len) { 
                # first stop codon 3' of $ftr_start is not $ftr_stop
                # We will need to add an alert, (exactly) one of:
                # 'mutendex': no stop exists in $ftr_sqstring, but one does 3' of end of $ftr_sqstring
                # 'mutendns': no stop exists in $ftr_sqstring, and none exist 3' of end of $ftr_sqstring either
                # 'cdsstopn': an early stop exists in $ftr_sqstring
                if($ftr_nxt_stp_A[1] == 0) { 
                  # there are no valid in-frame stops in $ftr_sqstring
                  # we have a 'mutendns' or 'mutendex' alert, to find out which 
                  # we need to fetch the sequence ending at $fstop to the end of the sequence 
                  if($ftr_stop < $seq_len) { 
                    # we have some sequence left 3' of ftr_stop
                    my $ext_sqstring = undef;
                    if($ftr_strand eq "+") { 
                      $ext_sqstring = $sqfile->fetch_subseq_to_sqstring($seq_name, $ftr_stop+1, $seq_len, 0); 
                    }
                    else { # negative strand
                      $ext_sqstring = $sqfile->fetch_subseq_to_sqstring($seq_name, $ftr_stop-1, 1, 1);
                    }
                    my @ext_nxt_stp_A = ();
                    sqstring_find_stops($ext_sqstring, $mdl_tt, \@ext_nxt_stp_A, $FH_HR);
                    if($ext_nxt_stp_A[1] != 0) { 
                      # there is an in-frame stop codon, mutendex alert
                      # determine what position it is
                      $ftr_stop_c = ($ftr_strand eq "+") ? ($ftr_stop + $ext_nxt_stp_A[1]) : ($ftr_stop - $ext_nxt_stp_A[1]);
                      $alt_str_H{"mutendex"} = $ftr_stop_c;
                    }
                  } # end of 'if($ftr_stop < $seq_len)'
                  if(! defined $ftr_stop_c) { 
                    # if we get here, either $ftr_stop == $seq_len (and there was no more seq to check for a stop codon)
                    # or we checked the sequence but didn't find any
                    # either way, we have a mutendns alert:
                    $ftr_stop_c = "?"; # special case, we don't know where the stop is, but we know it's not $ftr_stop;
                    $alt_str_H{"mutendns"} = "VADRNULL";
                  }
                } # end of 'if($ftr_nxt_stp_A[1] == 0) {' 
                else { 
                  # there is an early stop (cdsstopn) in $ftr_sqstring
                  if($ftr_nxt_stp_A[1] > $ftr_len) { 
                    # this shouldn't happen, it means there's a bug in sqstring_find_stops()
                    ofile_FAIL("ERROR, in $sub_name, problem identifying stops in feature sqstring for ftr_idx $ftr_idx, found a stop at position that exceeds feature length", 1, undef);
                  }
                  $ftr_stop_c = $ftr2org_pos_A[$ftr_nxt_stp_A[1]];
                  $alt_str_H{"cdsstopn"} = sprintf("revised to %d..%d (stop shifted %d nt)", $ftr_start, $ftr_stop_c, abs($ftr_stop - $ftr_stop_c));
                }
              } # end of 'if($ftr_nxt_stp_A[1] != $ftr_len) {' 
            } # end of 'if($ftr_is_cds) {' 
          } # end of 'if($ftr_is_cds_or_mp)'
        } # end of 'if((! $ftr_is_5trunc) && (! $ftr_is_3trunc))

        # actually add the alerts
        foreach my $alt_code (sort keys %alt_str_H) { 
          alert_feature_instance_add($alt_ftr_instances_HHHR, $alt_info_HHR, $alt_code, $seq_name, $ftr_idx, $alt_str_H{$alt_code}, $FH_HR);
        }

        # if we are a mature peptide, make sure we are adjacent to the next one, if there is one
        if($ftr_is_mp && ($ftr_info_AHR->[$ftr_idx]{"3pa_ftr_idx"} != -1)) { 
          my $ftr_3pa_idx = $ftr_info_AHR->[$ftr_idx]{"3pa_ftr_idx"};
          my $sgm_5p_idx  = $ftr_info_AHR->[$ftr_idx]{"3p_sgm_idx"};     
          # yes, the 3'-most segment of $ftr_idx is the 5'-most mature peptide we are interested in
          my $sgm_3p_idx  = $ftr_info_AHR->[$ftr_3pa_idx]{"5p_sgm_idx"}; 
          # and, yes, the 5'-most segment of the 3' adjacent $ftr_idx is the 3'-most mature peptide we're interested in
          
          my $sgm_5p_valid = ((defined $sgm_results_HAHR->{$seq_name}) && 
                              (defined $sgm_results_HAHR->{$seq_name}[$sgm_5p_idx]) && 
                              (defined $sgm_results_HAHR->{$seq_name}[$sgm_5p_idx]{"sstart"})) ? 1 : 0;
          my $sgm_3p_valid = ((defined $sgm_results_HAHR->{$seq_name}) && 
                              (defined $sgm_results_HAHR->{$seq_name}[$sgm_3p_idx]) && 
                              (defined $sgm_results_HAHR->{$seq_name}[$sgm_3p_idx]{"sstart"})) ? 1 : 0;
          my $sgm_5p_3flush = ($sgm_5p_valid && $sgm_results_HAHR->{$seq_name}[$sgm_5p_idx]{"3seqflush"}) ? 1 : 0;
          my $sgm_3p_5flush = ($sgm_3p_valid && $sgm_results_HAHR->{$seq_name}[$sgm_3p_idx]{"5seqflush"}) ? 1 : 0;
          
          my $stop_5p  = ($sgm_5p_valid) ? $sgm_results_HAHR->{$seq_name}[$sgm_5p_idx]{"sstop"}  : undef;
          my $start_3p = ($sgm_3p_valid) ? $sgm_results_HAHR->{$seq_name}[$sgm_3p_idx]{"sstart"} : undef;
          
          # Three ways we can get a 'pepadjcy' alert: 
          if($sgm_5p_valid && $sgm_3p_valid) { # both are valid 
            if((abs($stop_5p - $start_3p)) != 1) { # they're not adjacent
              # 1) both mature peptides are annotated but not adjacent, alert on $ftr_idx
              alert_feature_instance_add($alt_ftr_instances_HHHR, $alt_info_HHR, "pepadjcy", $seq_name, $ftr_idx, 
                                         sprintf("abs($stop_5p - $start_3p) != 1 (strand:%s)", $sgm_results_HAHR->{$seq_name}[$sgm_5p_idx]{"strand"}), 
                                         $FH_HR);
            }
          }
          elsif(($sgm_5p_valid) && (! $sgm_3p_valid) && (! $sgm_5p_3flush)) { 
            # 2) 5' mature peptide is annotated and ends before end of sequence, but 3' mature peptide is not annotated, alert for $ftr_idx
            alert_feature_instance_add($alt_ftr_instances_HHHR, $alt_info_HHR, "pepadjcy", $seq_name, $ftr_idx, 
                                       sprintf("feature stops at seq position $stop_5p on %s strand which is not terminal but expected 3'-adjacent feature is not annotated", $sgm_results_HAHR->{$seq_name}[$sgm_5p_idx]{"strand"}),
                                       $FH_HR);
          }
          elsif(($sgm_3p_valid) && (! $sgm_5p_valid) && (! $sgm_3p_5flush)) { 
            # 3) 3' mature peptide is annotated and starts after start of sequence, but 5' mature peptide is not annotated, alert for $ftr_3pa_idx (NOT $ftr_idx)
            alert_feature_instance_add($alt_ftr_instances_HHHR, $alt_info_HHR, "pepadjcy", $seq_name, $ftr_3pa_idx, 
                                       sprintf("feature starts at seq position $start_3p on %s strand which is not terminal but expected 5'-adjacent feature is not annotated", $sgm_results_HAHR->{$seq_name}[$sgm_3p_idx]{"strand"}),
                                       $FH_HR);
          }
        } # end of 'if($ftr_is_mp && ($ftr_info_AHR->[$ftr_idx]{"3pa_ftr_idx"} != -1))'

        # update %ftr_results_HR
        $ftr_results_HR->{"n_strand"} = $ftr_strand;
        $ftr_results_HR->{"n_start"}  = $ftr_start;
        $ftr_results_HR->{"n_stop"}   = $ftr_stop;
        $ftr_results_HR->{"n_stop_c"} = (defined $ftr_stop_c) ? $ftr_stop_c : $ftr_stop;
        $ftr_results_HR->{"n_5trunc"} = $ftr_is_5trunc;
        $ftr_results_HR->{"n_3trunc"} = $ftr_is_3trunc;
        $ftr_results_HR->{"n_len"}    = $ftr_len;
        #printf("set ftr_results_HR->{n_start} to " . $ftr_results_HR->{"n_start"} . "\n");
        #printf("set ftr_results_HR->{n_stop}  to " . $ftr_results_HR->{"n_stop"} . "\n");
      } # end of 'if($ftr_len > 0)'
    } # end of 'for(my $ftr_idx = 0; $ftr_idx < $nftr; $ftr_idx++) { '
  } # end of 'for(my $seq_idx = 0; $seq_idx < $nseq; $seq_idx++) {'
  
  return;
}  

#################################################################
# Subroutine: sqstring_check_start()
# Incept:     EPN, Sat Feb 23 10:18:22 2019
#
# Arguments:
#  $sqstring: the sequence string
#  $tt:       the translation table ('1' for standard)
#  $atg_only: only allow 'ATG' for start, regardless of translation table 
#  $FH_HR:    REF to hash of file handles
#  
# Returns: '1' if $sqstring starts with a valid
#           start codon on the positive strand
#           '0' if not
# 
#################################################################
sub sqstring_check_start {
  my $sub_name = "sqstring_check_start";
  my $nargs_exp = 4;
  if(scalar(@_) != $nargs_exp) { die "ERROR $sub_name entered with wrong number of input args"; }

  my ($sqstring, $tt, $atg_only, $FH_HR) = @_;

  my $sqlen = length($sqstring);
  if($sqlen < 3) { return 0; } 

  my $start_codon = substr($sqstring, 0, 3);
  $start_codon =~ tr/a-z/A-Z/; # convert to uppercase
  $start_codon =~ tr/U/T/;     # convert to DNA

  return seq_CodonValidateStartCapDna($start_codon, $tt, $atg_only);

}

#################################################################
# Subroutine: sqstring_check_stop()
# Incept:     EPN, Wed Jan 22 14:47:37 2020
#
# Arguments:
#  $sqstring: the sequence string
#  $tt:       the translation table ('1' for standard)
#  $FH_HR:    REF to hash of file handles
#  
# Returns: '1' if $sqstring ends with a valid
#           stop codon on the positive strand
#           '0' if not
# 
#################################################################
sub sqstring_check_stop {
  my $sub_name = "sqstring_check_stop";
  my $nargs_exp = 3;
  if(scalar(@_) != $nargs_exp) { die "ERROR $sub_name entered with wrong number of input args"; }

  my ($sqstring, $tt, $FH_HR) = @_;

  my $sqlen = length($sqstring);
  if($sqlen < 3) { return 0; } 

  my $stop_codon = substr($sqstring, -3, 3);
  $stop_codon =~ tr/a-z/A-Z/; # convert to uppercase
  $stop_codon =~ tr/U/T/;     # convert to DNA

  return seq_CodonValidateStopCapDna($stop_codon, $tt);

}

#################################################################
# Subroutine: sqstring_find_stops()
# Incept:     EPN, Fri Feb 22 14:52:53 2019
#
# Purpose:   Find all occurences of stop codons in an 
#            input sqstring (on the positive strand only),
#            and update the input array.
#           
#            This subroutine could be easily modified to 
#            find the nearest stop codon in each frame, 
#            but currently it is only concerned with 
#            frame 1.           
#
#            We determine what frame each position is
#            by asserting that the final position is
#            frame 3 (the frame for the final position 
#            of a stop codon). We do it this way 
#            instead of assuming that position 1 is
#            frame 1 because we may be passed in 
#            sequences that are 5' truncated, but 
#            we assume we are not passed in sequences
#            that are 3' truncated.
#
# Arguments:
#  $sqstring:       the sequence string
#  $tt:             the translation table ('1' for standard)
#  $nxt_stp_AR:     [1..$i..$sqlen] = $x; closest stop codon at or 3' of position
#                   $i in frame 1 on positive strand *ends* at position $x; 
#                   '0' if there are none.
#                   special values: 
#                   $nxt_stp_AR->[0] = -1
#  $FH_HR:          REF to hash of file handles
#             
# Returns:  void, updates arrays that are not undef
# 
# Dies:     never
#
#################################################################
sub sqstring_find_stops { 
  my $sub_name = "sqstring_find_stops";
  my $nargs_exp = 4;
  if(scalar(@_) != $nargs_exp) { die "ERROR $sub_name entered with wrong number of input args"; }

  my ($sqstring, $tt, $nxt_stp_AR, $FH_HR) = @_;
  
  @{$nxt_stp_AR} = ();
  $nxt_stp_AR->[0] = -1;

  # create the @sqstring_A we'll use to find the stops
  $sqstring =~ tr/a-z/A-Z/; # convert to uppercase
  $sqstring =~ tr/U/T/;     # convert to DNA
  my $sqlen = length($sqstring);
  # add a " " as first character of $sqstart so we get nts in elements 1..$sqlen 
  my @sqstring_A = split("", " " . $sqstring);

  my $i       = undef; # [1..$i..$sqlen]: sequence position
  my $frame   = undef; # 1, 2, or 3
  my $cstart  = undef; # [1..$sqlen] start position of current codon
  my $codon   = undef; # the codon
  my $cur_stp = 0;     # closest stop codon at or 3' of current position
                       # in frame 1 *ends* at position $cur_stp;

  # pass over sequence from right to left, filling @{$nxt_stp_AR}
  $cur_stp = 0;
  for($i = ($sqlen-2); $i >= 1; $i--) { 
    if(((($sqlen-2) - $i) % 3) == 0) { # starting position of a codon, frame == 1
      $codon = $sqstring_A[$i] . $sqstring_A[($i+1)] . $sqstring_A[($i+2)];
      if(seq_CodonValidateStopCapDna($codon, $tt)) { 
        $cur_stp = $i+2;
      }
    }
    $nxt_stp_AR->[$i] = $cur_stp;
  }
  $nxt_stp_AR->[($sqlen-1)] = 0;
  $nxt_stp_AR->[$sqlen]     = 0;

#  for($i = 1; $i <= $sqlen; $i++) { 
#    printf("position $i: nxt_stp: %5d\n", $i, $nxt_stp_AR->[$i]);
#  }

  return;
}

#################################################################
# Subroutine: add_low_similarity_alerts()
# Incept:     EPN, Mon Apr 29 13:29:37 2019
#
# Purpose:   For each sequence with >1 hits in the sequence coverage
#            determine stage (r2 search stage), report any 
#            low similarity per-sequence alerts (lowsim5s, lowsim3s, lowsimis) and
#            low similarity per-feature alerts (lowsim5f, lowsim3f, lowsimif). 
#
# Arguments:
#  $mdl_name:               name of model these sequences were assigned to
#  $seq_name_AR:            REF to array of sequence names
#  $seq_len_HR:             REF to hash of sequence lengths, PRE-FILLED
#  $ftr_info_AHR:           REF to hash of arrays with information on the features, PRE-FILLED
#  $sgm_info_AHR:           REF to hash of arrays with information on the model segments, PRE-FILLED
#  $alt_info_HHR:           REF to the alert info hash of arrays, PRE-FILLED
#  $cls_results_HHHR:       REF to 3D hash of classification results, PRE-FILLED
#  $sgm_results_HAHR:       REF to model segment results HAH, pre-filled
#  $ftr_results_HAHR:       REF to feature results HAH, added to here
#  $alt_seq_instances_HHR:  REF to array of hash with per-sequence alerts, PRE-FILLED
#  $alt_ftr_instances_HHHR: REF to array of 2D hashes with per-feature alerts, PRE-FILLED
#  $opt_HHR:                REF to 2D hash of option values, see top of sqp_opts.pm for description
#  $ofile_info_HHR:         REF to the 2D hash of output file information
#             
# Returns:  void
# 
# Dies:     never
#
#################################################################
sub add_low_similarity_alerts { 
  my $sub_name = "add_low_similarity_alerts";
  my $nargs_exp = 13;
  if(scalar(@_) != $nargs_exp) { die "ERROR $sub_name entered with wrong number of input args"; }

  my ($mdl_name, $seq_name_AR, $seq_len_HR, $ftr_info_AHR, $sgm_info_AHR, $alt_info_HHR, 
      $cls_results_HHHR, $sgm_results_HAHR, $ftr_results_HAHR, $alt_seq_instances_HHR, $alt_ftr_instances_HHHR, 
      $opt_HHR, $ofile_info_HHR) = @_;

  my $FH_HR  = $ofile_info_HHR->{"FH"}; # for convenience

  my $nseq = scalar(@{$seq_name_AR});
  my $nftr = scalar(@{$ftr_info_AHR});
  my $nsgm = scalar(@{$sgm_info_AHR});

  my $terminal_min_length = opt_Get("--lowsimterm",  $opt_HHR); # minimum length of terminal missing region that triggers an alert
  my $internal_min_length = opt_Get("--lowsimint",   $opt_HHR); # minimum length of internal missing region that trigger an alert

  for(my $seq_idx = 0; $seq_idx < $nseq; $seq_idx++) { 
    my $seq_name = $seq_name_AR->[$seq_idx];
    my $seq_len  = $seq_len_HR->{$seq_name};
    # determine number of nucleotides not covered by r2.bs search stage 
    # at 5' and 3' ends
    if((defined $cls_results_HHHR->{$seq_name}) && 
       (defined $cls_results_HHHR->{$seq_name}{"r2.bs"}) && 
       (defined $cls_results_HHHR->{$seq_name}{"r2.bs"}{"score"})) { 
      my @tmp_A = split(",", $cls_results_HHHR->{$seq_name}{"r2.bs"}{"score"}); # only do this to get nhits
      my $nhits = scalar(@tmp_A); 
      my $missing_coords = "";
      my $bstrand = $cls_results_HHHR->{$seq_name}{"r2.bs"}{"bstrand"};
      if($nhits == 1) { 
        # only 1 hit
        my $min_coord = vdr_CoordsMin($cls_results_HHHR->{$seq_name}{"r2.bs"}{"s_coords"}, $FH_HR);
        my $max_coord = vdr_CoordsMax($cls_results_HHHR->{$seq_name}{"r2.bs"}{"s_coords"}, $FH_HR);
        if($min_coord != 1) { 
          if($bstrand eq "+") { $missing_coords = vdr_CoordsSegmentCreate(1, $min_coord-1, "+", $FH_HR); }
          else                { $missing_coords = vdr_CoordsSegmentCreate($min_coord-1, 1, "-", $FH_HR); }
        }
        if($max_coord != $seq_len) { 
          if($missing_coords ne "") { $missing_coords .= ","; }
          if($bstrand eq "+") { $missing_coords .= vdr_CoordsSegmentCreate($max_coord+1, $seq_len, "+", $FH_HR); }
          else                { $missing_coords .= vdr_CoordsSegmentCreate($seq_len, $max_coord+1, "-", $FH_HR); }
        }
      }
      else { 
        # multiple hits
        $missing_coords .= vdr_CoordsMissing($cls_results_HHHR->{$seq_name}{"r2.bs"}{"s_coords"}, $bstrand, $seq_len, $FH_HR);
      }
      if($missing_coords ne "") { 
        my @missing_coords_A = split(",", $missing_coords);
        foreach my $missing_coords_tok (@missing_coords_A) { 
          my ($start, $stop, undef) = vdr_CoordsSegmentParse($missing_coords_tok, $FH_HR);
          my $length = abs($start - $stop) + 1;
          if($bstrand eq "+") { 
            my $is_start   = ($start == 1)        ? 1 : 0;
            my $is_end     = ($stop  == $seq_len) ? 1 : 0;
            my $min_length = ($is_start || $is_end) ? $terminal_min_length : $internal_min_length;
            if($length >= $min_length) { 
              # does this overlap with a feature? 
              my $nftr_overlap = 0;
              for(my $ftr_idx = 0; $ftr_idx < $nftr; $ftr_idx++) { 
                my $ftr_is_or_is_identical_to_cds_or_mp = vdr_FeatureTypeIsCdsOrMatPeptide($ftr_info_AHR, $ftr_idx);
                if(! $ftr_is_or_is_identical_to_cds_or_mp) { 
                  # check if a CDS or mp exists that has same coords as this feature
                  # e.g. if feature is a gene and there is an identical CDS, we rely on blastx to validate
                  # CDS, so we should trust it to validate this gene as well
                  for(my $ftr_idx2 = 0; $ftr_idx2 < $nftr; $ftr_idx2++) { 
                    if((vdr_FeatureTypeIsCdsOrMatPeptide($ftr_info_AHR, $ftr_idx2)) && 
                       ($ftr_info_AHR->[$ftr_idx]{"coords"} eq $ftr_info_AHR->[$ftr_idx2]{"coords"})) { 
                      $ftr_is_or_is_identical_to_cds_or_mp = 1;
                    }
                  }
                }
                my $ftr_results_HR = $ftr_results_HAHR->{$seq_name}[$ftr_idx]; # for convenience
                if((defined $ftr_results_HR->{"n_start"}) || (defined $ftr_results_HR->{"p_start"})) { 
                  my $f_start  = (defined $ftr_results_HR->{"n_start"}) ? $ftr_results_HR->{"n_start"}  : $ftr_results_HR->{"p_start"};
                  my $f_stop   = (defined $ftr_results_HR->{"n_start"}) ? $ftr_results_HR->{"n_stop"}   : $ftr_results_HR->{"p_stop"};
                  my $f_strand = (defined $ftr_results_HR->{"n_start"}) ? $ftr_results_HR->{"n_strand"} : $ftr_results_HR->{"p_strand"};
                  if($f_strand eq $bstrand) { 
                    my $noverlap = undef;
                    my $overlap_reg = "";
                    my $start1 = utl_Min($start,   $stop);
                    my $stop1  = utl_Max($start,   $stop);
                    my $start2 = utl_Min($f_start, $f_stop);
                    my $stop2  = utl_Max($f_start, $f_stop);
                    ($noverlap, $overlap_reg) = seq_Overlap($start1, $stop1, $start2, $stop2, $FH_HR);
                    if($noverlap > 0) { 
                      $nftr_overlap++;
                      # only actually report an alert for non-CDS and non-MP features
                      # because CDS and MP are independently validated by blastx
                      if(! $ftr_is_or_is_identical_to_cds_or_mp) { 
                        my $alt_msg = "$noverlap nt overlap b/t low similarity region ($start..$stop) and annotated feature ($f_start..$f_stop), strand: $bstrand";
                        if($is_start) { 
                          alert_feature_instance_add($alt_ftr_instances_HHHR, $alt_info_HHR, "lowsim5f", $seq_name, $ftr_idx, $alt_msg, $FH_HR);
                        }
                        if($is_end) { 
                          alert_feature_instance_add($alt_ftr_instances_HHHR, $alt_info_HHR, "lowsim3f", $seq_name, $ftr_idx, $alt_msg, $FH_HR);
                        }
                        if((! $is_start) && (! $is_end)) { 
                          alert_feature_instance_add($alt_ftr_instances_HHHR, $alt_info_HHR, "lowsimif", $seq_name, $ftr_idx, $alt_msg, $FH_HR);
                        }
                      }
                    }
                  }
                }
              }
              if($nftr_overlap == 0) { # no features overlapped, throw lowsim5s, lowsim3s, or lowsimis
                my $alt_str = "low similarity region of length $length ($start..$stop)";
                if($is_start) { 
                  alert_sequence_instance_add($alt_seq_instances_HHR, $alt_info_HHR, "lowsim5s", $seq_name, $alt_str, $FH_HR);
                }
                if($is_end) { 
                  alert_sequence_instance_add($alt_seq_instances_HHR, $alt_info_HHR, "lowsim3s", $seq_name, $alt_str, $FH_HR);
                }
                if((! $is_start) && (! $is_end)) { 
                  alert_sequence_instance_add($alt_seq_instances_HHR, $alt_info_HHR, "lowsimis", $seq_name, $alt_str, $FH_HR);
                }
              }
            }
          }
        }
      }
    }
  }  
  return;
}

#################################################################
#
# Subroutines related to blastx:
# add_protein_validation_alerts
# run_blastx_and_summarize_output
# parse_blastx_results 
# helper_protein_validation_breakdown_source
# helper_blastx_breakdown_max_indel_str
# helper_protein_validation_db_seqname_to_ftr_idx 
#
#################################################################
#################################################################
# Subroutine:  add_protein_validation_alerts
# Incept:      EPN, Wed Mar 18 06:14:21 2020 [generalized to work for hmmer too]
#              EPN, Tue Oct 23 15:54:50 2018
#
# Purpose:    Report protein validation related errors for features of type 'cds'
#             using data stored in earlier parsing of blast or hmmer results 
#             in @{$ftr_results_AAH} (filled in parse_blastx_results(), or
#             parse_hmmsearch_domtblout).
#
#             Types of alerts added are:
#             "indfantp": adds this alert if blastx/hmmer has a prediction 
#                         for a feature for which there is no CM/nucleotide based prediction
#             "indfantn": adds this alert if blastx validation of a CDS prediction fails due to
#                         no blastx hits
#             "indfstrp": adds this alert if protein validation of a CDS prediction fails due to
#                         strand mismatch between CM and blastx prediction
#             "indf5plg": adds this alert if protein validation of a CDS prediction fails due to
#                         protein alignment being too long on 5' end (extending past CM alignment by > 0 nt)
#             "indf5pst": adds this alert if protein validation of a CDS prediction fails due to
#                         protein alignment being too short on 5' end (more than $xalntol shorter than CM)
#             "indf3plg": adds this alert if protein validation of a CDS prediction fails due to
#                         protein alignment being too long on 3' end (extending past CM alignment by > 0 nt)
#             "indf3pst": adds this alert if protein validation of a CDS prediction fails due to
#                         protein alignment being too short on 3' end (more than $xalntol shorter than CM)
#            
#             Alerts only possible added if blastx used (not possible if hmmer used):
#             "insertnp": adds this alert if protein validation of a CDS prediction fails due to
#                         too long of an insert (only possibly reported if BLASTX used)
#             "deletinp": adds this alert if protein validation of a CDS prediction fails due to
#                         too long of a delete (only possibly reported if BLASTX used)
#             "cdsstopp": adds this alert if protein validation of a CDS prediction fails due to
#                         an in-frame stop codon in the protein alignment (only possibly reported
#                         if blastx used
#
# Arguments: 
#  $seq_name_AR:            REF to array of sequence names, PRE-FILLED
#  $seq_len_HR:             REF to hash of of sequence lengths, PRE-FILLED
#  $ftr_info_AHR:           REF to array of hashes with information on the features, PRE-FILLED
#  $alt_info_HHR:           REF to array of hashes with information on the alerts, PRE-FILLED
#  $ftr_results_HAHR:       REF to feature results HAH, PRE-FILLED
#  $alt_ftr_instances_HHHR: REF to alert instances HAH, ADDED TO HERE
#  $opt_HHR:                REF to 2D hash of option values, see top of sqp_opts.pm for description
#  $FH_HR:                  REF to hash of file handles
#
# Returns:    void
#
################################################################# 
sub add_protein_validation_alerts { 
  my $sub_name = "add_protein_validation_alerts";
  my $nargs_expected = 8;
  if(scalar(@_) != $nargs_expected) { printf STDERR ("ERROR, $sub_name entered with %d != %d input arguments.\n", scalar(@_), $nargs_expected); exit(1); } 
  
  my ($seq_name_AR, $seq_len_HR, $ftr_info_AHR, $alt_info_HHR, $ftr_results_HAHR, $alt_ftr_instances_HHHR, $opt_HHR, $FH_HR) = @_;
  
  my $do_hmmer = opt_Get("--addhmmer", $opt_HHR) ? 1 : 0;

  my $nseq = scalar(@{$seq_name_AR});
  my $nftr = scalar(@{$ftr_info_AHR});
  my $seq_idx;   # counter over sequences
  my $seq_name;  # name of one sequence
  my $ftr_idx;   # counter over features
  
  my $aln_tol   = opt_Get("--xalntol",   $opt_HHR); # maximum allowed difference between start/end point prediction between CM and blastx
  my $xmaxins   = opt_Get("--xmaxins",   $opt_HHR); # maximum allowed insertion length in blastx output
  my $xmaxdel   = opt_Get("--xmaxdel",   $opt_HHR); # maximum allowed deletion length in blastx output
  my $xminntlen = opt_Get("--xminntlen", $opt_HHR);
  
  # get info on position-specific insert and delete maximum exceptions if there are any
  # skip this if we are using hmmer instead of blastx b/c we don't check for inserts/deletes
  # with hmmer
  my @maxins_exc_AH = ();
  my @maxdel_exc_AH = ();
  if(! $do_hmmer) { 
    for($ftr_idx = 0; $ftr_idx < $nftr; $ftr_idx++) { 
      %{$maxins_exc_AH[$ftr_idx]} = ();
      %{$maxdel_exc_AH[$ftr_idx]} = ();
      vdr_FeaturePositionSpecificValueBreakdown($ftr_info_AHR, $ftr_idx, "xmaxins_exc", \%{$maxins_exc_AH[$ftr_idx]}, $FH_HR);
      vdr_FeaturePositionSpecificValueBreakdown($ftr_info_AHR, $ftr_idx, "xmaxdel_exc", \%{$maxdel_exc_AH[$ftr_idx]}, $FH_HR);
    }
  }

  # for each sequence, for each feature, detect and report alerts
  for($seq_idx = 0; $seq_idx < $nseq; $seq_idx++) { 
    # for each feature
    $seq_name = $seq_name_AR->[$seq_idx];
    if($seq_len_HR->{$seq_name} >= $xminntlen) { 
      for($ftr_idx = 0; $ftr_idx < $nftr; $ftr_idx++) { 
        if(vdr_FeatureTypeIsCds($ftr_info_AHR, $ftr_idx)) { 
          my $ftr_results_HR = \%{$ftr_results_HAHR->{$seq_name}[$ftr_idx]}; # for convenience
          # printf("in $sub_name, set ftr_results_HR to ftr_results_HAHR->{$seq_name}[$ftr_idx] ");
          my %alt_str_H = ();   # added to as we find alerts below, possible keys are:
          # "indfantp", "indfantn", "indfstrp", "indf5plg", "indf5pst", "indf3plg", "indf3pst", "insertnp", "deletinp", "cdsstopp"
          
          # initialize 
          my $n_start        = undef; # predicted start  from CM 
          my $n_stop         = undef; # predicted stop   from CM 
          my $n_strand       = undef; # predicted strand from CM 
          my $n_len          = undef; # predicted length from CM (summed over all segments)
          my $p_start        = undef; # predicted start  from blastx
          my $p_stop         = undef; # predicted stop   from blastx
          my $p_start2print  = undef; # predicted start  from blastx, to output
          my $p_stop2print   = undef; # predicted stop   from blastx, to output
          my $p_strand       = undef; # predicted strand from blastx
          my $p_ins          = undef; # insert string from blastx
          my $p_del          = undef; # delete string from blastx
          my $p_trcstop      = undef; # premature stop from blastx
          my $p_score        = undef; # raw score from blastx
          my $p_query        = undef; # query name from blastx hit
          my $p_qlen         = undef; # length of query sequence, if $p_feature_flag == 1
          my $p_hlen         = undef; # length of blastx hit
          my $p_qseq_name    = undef; # query seq name parsed out of blast query $p_query
          my $p_qftr_idx     = undef; # feature idx a blast query pertains to, parsed out of blast query $p_query
          my $p_blastx_feature_flag = 0; # set to '1' if $do_hmmer is 0 and $p_query is a fetched feature sequence, not a full length input sequence
          
          my $start_diff = undef; # difference in start values between CM and blastx
          my $stop_diff  = undef; # difference in start values between CM and blastx
          
          if(defined $ftr_results_HR->{"n_start"}) { 
            $n_start  = $ftr_results_HR->{"n_start"};
            $n_stop   = $ftr_results_HR->{"n_stop"};
            $n_strand = $ftr_results_HR->{"n_strand"};
            $n_len    = $ftr_results_HR->{"n_len"};
          }

          # only proceed if we have a nucleotide prediction >= min length OR
          # we have no nucleotide prediction
          if(((defined $n_start) && ($n_len >= $xminntlen)) || (! defined $n_start)) { 
            if((defined $ftr_results_HR->{"p_start"}) && 
               (defined $ftr_results_HR->{"p_stop"})) { 
              $p_start   = $ftr_results_HR->{"p_start"};
              $p_stop    = $ftr_results_HR->{"p_stop"};
              $p_strand  = $ftr_results_HR->{"p_strand"};
              $p_query   = $ftr_results_HR->{"p_query"};
              $p_hlen    = $ftr_results_HR->{"p_len"};
              if(defined $ftr_results_HR->{"p_ins"})     { $p_ins     = $ftr_results_HR->{"p_ins"};  }
              if(defined $ftr_results_HR->{"p_del"})     { $p_del     = $ftr_results_HR->{"p_del"};  }
              if(defined $ftr_results_HR->{"p_trcstop"}) { $p_trcstop = $ftr_results_HR->{"p_trcstop"}; }
              if(defined $ftr_results_HR->{"p_score"})   { $p_score   = $ftr_results_HR->{"p_score"};   }

              # determine if the query is a full length sequence, or a fetched sequence feature:
              ($p_qseq_name, $p_qftr_idx, $p_qlen) = helper_protein_validation_breakdown_source($p_query, $seq_len_HR, $FH_HR); 
              if($p_qseq_name ne $seq_name) { 
                ofile_FAIL("ERROR, in $sub_name, unexpected query name parsed from $p_query (parsed $p_qseq_name, expected $seq_name)", 1, $FH_HR);
              }
              $p_blastx_feature_flag = ((! $do_hmmer) && ($p_qftr_idx ne "")) ? 1 : 0;
              # printf("seq_name: $seq_name ftr: $ftr_idx p_query: $p_query p_qlen: $p_qlen p_blastx_feature_flag: $p_blastx_feature_flag p_start: $p_start p_stop: $p_stop p_score: $p_score\n");
            }

            # add alerts as needed:
            # check for indfantp
            if((! defined $n_start) && (defined $p_start) && (defined $p_score))  { 
              # no nucleotide-based prediction but there is a protein-based blastx prediction
              # only add this if length meets our minimum
              if($p_hlen >= $xminntlen) { 
                $alt_str_H{"indfantp"} = "$p_start to $p_stop with score $p_score";
              }
            }
            if(defined $n_start) { 
              # check for indfantn
              if(! defined $p_start) { 
                $alt_str_H{"indfantn"} = "VADRNULL";
              }
              else { 
                # we have both $n_start and $p_start, we can compare CM and blastx predictions

                # check for indfstrp: strand mismatch failure, differently depending on $p_blastx_feature_flag
                if(((  $p_blastx_feature_flag) && ($p_strand eq "-")) || 
                   ((! $p_blastx_feature_flag) && ($n_strand ne $p_strand))) { 
                  $alt_str_H{"indfstrp"} = "";
                }
                else { 
                  # we have both $n_start and $p_start and predictions are on the same strand
                  # determine if predictions are 'close enough' in terms of sequence positions
                  # calcuate $start_diff and $stop_diff, differently depending on if hit
                  # was to the full sequence or a fetched feature (true if $p_blastx_feature_flag == 1)
                  if($p_blastx_feature_flag) { 
                    $start_diff = $p_start - 1; 
                    $stop_diff  = $p_qlen - $p_stop;
                    $p_start2print = sprintf("$n_start %s $start_diff", ($n_strand eq "+") ? "+" : "-");
                    $p_stop2print  = sprintf("$n_stop %s $stop_diff",  ($n_strand eq "+") ? "-" : "+");
                    printf("HEYA p_blastx_feature_flag: $p_blastx_feature_flag, p_start: $p_start, n_start: $n_start p_stop: $p_stop, n_stop: $n_stop, start_diff: $start_diff, stop_diff: $stop_diff\n");
                  }
                  else { 
                    $start_diff = abs($n_start - $p_start);
                    $stop_diff  = abs($n_stop  - $p_stop);
                    $p_start2print = $p_start;
                    $p_stop2print  = $p_stop;
                  }
                  # check for 'indf5plg': only for non-feature seqs blastx alignment extends outside of nucleotide/CM alignment on 5' end
                  if((! $p_blastx_feature_flag) && 
                     ((($n_strand eq "+") && ($p_start < $n_start)) || 
                      (($n_strand eq "-") && ($p_start > $n_start)))) { 
                    $alt_str_H{"indf5plg"} = "strand:$n_strand CM:$n_start blastx:$p_start2print";
                  }
                  # check for 'indf5pst': blastx 5' end too short, not within $aln_tol nucleotides
                  if(! exists $alt_str_H{"indf5plg"}) { # only add indf5pst if indf5plg does not exist
                    if($start_diff > $aln_tol) { 
                      $alt_str_H{"indf5pst"} = "$start_diff > $aln_tol (strand:$n_strand CM:$n_start blastx:$p_start2print)";
                    }                
                  }
                  # check for 'indf3plg': blastx alignment extends outside of nucleotide/CM alignment on 3' end
                  if((! $p_blastx_feature_flag) && 
                     ((($n_strand eq "+") && ($p_stop  > $n_stop)) || 
                      (($n_strand eq "-") && ($p_stop  < $n_stop)))) { 
                    $alt_str_H{"indf3plg"} = "(strand:$n_strand CM:$n_stop blastx:$p_stop2print)";
                  }
                  # check for 'indf3pst': blastx 3' end too short, not within $aln_tol nucleotides
                  # for the stop coordinates, we do this differently if the nucleotide prediction 
                  # includes the stop codon or not, if it does, we allow 3 more positions different
                  my $cur_aln_tol = undef;
                  my $cur_stop_str = undef;
                  my $n_has_stop_codon = 1;
                  if(($ftr_results_HR->{"n_3trunc"}) || 
                     (defined (alert_feature_instance_fetch($alt_ftr_instances_HHHR, $seq_name, $ftr_idx, "mutendcd")))) { 
                    $n_has_stop_codon = 0; 
                  }                    
                  if($n_has_stop_codon) { 
                    $cur_aln_tol  = $aln_tol + 3;
                    $cur_stop_str = "valid stop codon";
                  }
                  else { 
                    $cur_aln_tol  = $aln_tol;
                    $cur_stop_str = "no valid stop codon";
                  }
                  if(! exists $alt_str_H{"indf3plg"}) { # only add indf3pst if indf3plg does not exist
                    if($stop_diff > $cur_aln_tol) { 
                      $alt_str_H{"indf3pst"} = "$stop_diff > $cur_aln_tol (strand:$n_strand CM:$n_stop blastx:$p_stop2print"; 
                      if(! defined (alert_feature_instance_fetch($alt_ftr_instances_HHHR, $seq_name, $ftr_idx, "unexleng"))) { 
                        $alt_str_H{"indf3pst"} .= ", $cur_stop_str in CM prediction";
                      }
                      $alt_str_H{"indf3pst"} .= ")";
                    }
                  }
                  # check for 'insertnp': too long of an insert
                  if(defined $p_ins) { 
                    my @p_ins_qpos_A = ();
                    my @p_ins_spos_A = ();
                    my @p_ins_len_A  = ();
                    my $nins = helper_blastx_breakdown_max_indel_str($p_ins, \@p_ins_qpos_A, \@p_ins_spos_A, \@p_ins_len_A, $FH_HR);
                    for(my $ins_idx = 0; $ins_idx < $nins; $ins_idx++) { 
                      my $local_xmaxins = defined ($maxins_exc_AH[$ftr_idx]{$p_ins_spos_A[$ins_idx]}) ? $maxins_exc_AH[$ftr_idx]{$p_ins_spos_A[$ins_idx]} : $xmaxins;
                      if($p_ins_len_A[$ins_idx] > $local_xmaxins) { 
                        if(defined $alt_str_H{"insertnp"}) { $alt_str_H{"insertnp"} .= ":VADRSEP:"; } # we are adding another instance
                        else                               { $alt_str_H{"insertnp"}  = ""; } # initialize
                        $alt_str_H{"insertnp"} .= "blastx predicted insert of length " . $p_ins_len_A[$ins_idx] . ">$local_xmaxins starting at reference amino acid posn " . $p_ins_spos_A[$ins_idx];
                      }
                    }
                  }
                  # check for 'deletinp': too long of a deletion
                  if(defined $p_del) { 
                    my @p_del_qpos_A = ();
                    my @p_del_spos_A = ();
                    my @p_del_len_A  = ();
                    my $ndel = helper_blastx_breakdown_max_indel_str($p_del, \@p_del_qpos_A, \@p_del_spos_A, \@p_del_len_A, $FH_HR);
                    for(my $del_idx = 0; $del_idx < $ndel; $del_idx++) { 
                      my $local_xmaxdel = defined ($maxdel_exc_AH[$ftr_idx]{$p_del_spos_A[$del_idx]}) ? $maxdel_exc_AH[$ftr_idx]{$p_del_spos_A[$del_idx]} : $xmaxdel;
                      if($p_del_len_A[$del_idx] > $local_xmaxdel) { 
                        if(defined $alt_str_H{"deletinp"}) { $alt_str_H{"deletinp"} .= ":VADRSEP:"; } # we are adding another instance
                        else                               { $alt_str_H{"deletinp"} = ""; }           # initialize
                        $alt_str_H{"deletinp"} .= "blastx predicted delete of length " . $p_del_len_A[$del_idx] . ">$local_xmaxdel starting at reference amino acid posn " . $p_del_spos_A[$del_idx];
                      }
                    }
                  }
                  # check for 'cdsstopp': blast predicted truncation
                  if(defined $p_trcstop) { 
                    $alt_str_H{"cdsstopp"} = "stop codon(s) end at position(s) $p_trcstop";
                  }
                }
              }
            } # end of 'if(defined $n_start)'
<<<<<<< HEAD
            my $alt_flag = 0;
=======

            # actually add the alerts
>>>>>>> ff8b551b
            foreach my $alt_code (sort keys %alt_str_H) { 
              my @alt_str_A = split(":VADRSEP:", $alt_str_H{$alt_code});
              foreach my $alt_str (@alt_str_A) { 
                alert_feature_instance_add($alt_ftr_instances_HHHR, $alt_info_HHR, $alt_code, $seq_name, $ftr_idx, $alt_str, $FH_HR);
              }
            }
          } # end of 'if(((defined $n_start) && ($n_len >= $xminntlen)) || (! defined $n_start))'
        } # end of 'if(featureTypeIsCds($ftr_info_AHR, $ftr_idx))'
      } # end of 'for($ftr_idx' loop
    } # end of 'if($seq_len_HR->{$seq_name} >= $xminntlen)'
  } # end of 'for($seq_idx' loop
  return;
}
#################################################################
# Subroutine:  run_blastx_and_summarize_output()
# Incept:      EPN, Thu Oct  4 15:25:00 2018
#
# Purpose:    For each fasta file of predicted hits, run them as
#             blastx queries against the appropriate target blast DBs.
#
# Arguments: 
#  $execs_HR:          REF to a hash with "blastx" and "parse_blastx.pl""
#                      executable paths
#  $out_root:          output root for the file names
#  $mdl_info_HR:       REF to hash of model info
#  $ftr_info_AHR:      REF to hash of arrays with information on the features, PRE-FILLED
#  $opt_HHR:           REF to 2D hash of option values, see top of sqp_opts.pm for description
#  $ofile_info_HHR:    REF to 2D hash of output file information, ADDED TO HERE
#
# Returns:    void
#
# Dies:       If blastx fails.
#
################################################################# 
sub run_blastx_and_summarize_output {
  my $sub_name = "run_blastx_and_summarize_output";
  my $nargs_exp = 6;
  if(scalar(@_) != $nargs_exp) { die "ERROR $sub_name entered with wrong number of input args"; }

  my ($execs_HR, $out_root, $mdl_info_HR, $ftr_info_AHR, $opt_HHR, $ofile_info_HHR) = @_;

  my $do_keep = opt_Get("--keep", $opt_HHR);
  my $nftr = scalar(@{$ftr_info_AHR});
  my $mdl_name = $mdl_info_HR->{"name"};
  my $blastx_db_file = $mdl_info_HR->{"blastdbpath"};
  if(! defined $blastx_db_file) { 
    ofile_FAIL("ERROR, in $sub_name, path to BLAST DB is unknown for model $mdl_name", 1, $FH_HR);
  }

  # make a query fasta file for blastx, consisting of full length
  # sequences (with sequence descriptions removed because they can
  # affect the output and mess up our parsing if they are too long)
  # AND all the predicted CDS sequences
  my $blastx_query_fa_file = $out_root . "." . $mdl_name . ".pv.blastx.fa";
  make_protein_validation_fasta_file($blastx_query_fa_file, $mdl_name,  1, $ftr_info_AHR, $opt_HHR, $ofile_info_HHR);
  ofile_AddClosedFileToOutputInfo($ofile_info_HHR, $mdl_name . ".pv.blastx.fa", $blastx_query_fa_file, 0, opt_Get("--keep", \%opt_HH), "sequences for protein validation for model $mdl_name");
  
  # run blastx 
  my $blastx_options = "";
  if(defined $mdl_info_HR->{"transl_table"}) { 
    $blastx_options .= " -query_gencode " . $mdl_info_HR->{"transl_table"};
  }
  if(opt_IsUsed("--xmatrix", $opt_HHR)) { 
    $blastx_options .= " -matrix " . opt_Get("--xmatrix", $opt_HHR); 
  }
  if(opt_IsUsed("--xdrop", $opt_HHR)) { 
    my $xdrop_opt = opt_Get("--xdrop", $opt_HHR);
    $blastx_options .= " -xdrop_ungap $xdrop_opt -xdrop_gap $xdrop_opt -xdrop_gap_final $xdrop_opt";
  }
  my $xnumali = opt_Get("--xnumali", $opt_HHR);

  my $blastx_out_file = $out_root . "." . $mdl_name . ".blastx.out";
  my $blastx_cmd = $execs_HR->{"blastx"} . " -num_alignments $xnumali -query $blastx_query_fa_file -db $blastx_db_file -seg no -out $blastx_out_file" . $blastx_options;
  utl_RunCommand($blastx_cmd, opt_Get("-v", $opt_HHR), 0, $ofile_info_HHR->{"FH"});
  ofile_AddClosedFileToOutputInfo($ofile_info_HHR, $mdl_name . ".blastx-out", $blastx_out_file, 0, $do_keep, "blastx output for model $mdl_name");

  # now summarize its output
  my $blastx_summary_file = $out_root . "." . $mdl_name . ".blastx.summary.txt";
  my $parse_cmd = $execs_HR->{"parse_blastx"} . " --input $blastx_out_file > $blastx_summary_file";
  utl_RunCommand($parse_cmd, opt_Get("-v", $opt_HHR), 0, $ofile_info_HHR->{"FH"});
  ofile_AddClosedFileToOutputInfo($ofile_info_HHR, $mdl_name . ".blastx-summary", $blastx_summary_file, 0, $do_keep, "parsed (summarized) blastx output");

  return;
}

#################################################################
# Subroutine:  parse_blastx_results()
# Incept:      EPN, Thu Oct  4 15:25:00 2018
#              [modified from subroutine of same name by Alejandro Schaffer, compare_predictions.pl]
#
# Purpose:    Parse blastx summary file and store results
#             in ftr_results.
#
# Arguments: 
#  $blastx_summary_file: path to blastx summary file to parse
#  $seq_name_AR:         REF to array of sequence names
#  $seq_len_HR:          REF to hash of sequence lengths
#  $ftr_info_AHR:        REF to array of hashes with feature info 
#  $ftr_results_HAHR:    REF to feature results HAH, ADDED TO HERE
#  $opt_HHR:             REF to 2D hash of option values, see top of sqp_opts.pm for description
#  $ofile_info_HHR:      REF to 2D hash of output file information, ADDED TO HERE
#
# Returns:    void
#
# Dies:       If blastx fails.
#
################################################################# 
sub parse_blastx_results { 
  my $sub_name = "parse_blastx_results";
  my $nargs_exp = 7;
  if(scalar(@_) != $nargs_exp) { die "ERROR $sub_name entered with wrong number of input args"; }

  my ($blastx_summary_file, $seq_name_AR, $seq_len_HR, $ftr_info_AHR, $ftr_results_HAHR, $opt_HHR, $ofile_info_HHR) = @_;

  my $FH_HR = (defined $ofile_info_HHR->{"FH"}) ? $ofile_info_HHR->{"FH"} : undef;

  utl_FileValidateExistsAndNonEmpty($blastx_summary_file, "blastx summary file", $sub_name, 1, $FH_HR);
  my $nftr = scalar(@{$ftr_info_AHR});
  my $do_xlongest = opt_Get("--xlongest", $opt_HHR) ? 1 : 0;

  # create a hash mapping ftr_type_idx strings to ftr_idx:
  my %ftr_type_idx2ftr_idx_H = ();
  vdr_FeatureInfoMapFtrTypeIndicesToFtrIndices($ftr_info_AHR, \%ftr_type_idx2ftr_idx_H, $FH_HR);

  # check for special case of there only being 1 CDS feature
  # if so, we don't need to follow the idiom that the blast 
  # target name is <protein-accession>/<coords-str>
  # (that is, when the blast db was created it did not
  # need to have its sequences named this way)
  my $ncds = vdr_FeatureInfoCountType($ftr_info_AHR, "CDS");
  if($ncds == 0) { 
    ofile_FAIL("ERROR in $sub_name, unable to find a CDS in model info, no need for blastx steps...", 1, $FH_HR);
  }
  my $ftr_idx_lone_cds = ($ncds == 1) ? $ftr_type_idx2ftr_idx_H{"CDS.1"} : -1;

  open(IN, $blastx_summary_file) || ofile_FileOpenFailure($blastx_summary_file, $sub_name, $!, "reading", $FH_HR);
  
  my $line_idx   = 0;
  my $xminntlen  = opt_Get("--xminntlen",  $opt_HHR);
  my $xlonescore = opt_Get("--xlonescore", $opt_HHR);
  my $seq_name   = undef; # sequence name this hit corresponds to 
  my $q_len      = undef; # length of query sequence
  my $q_ftr_idx  = undef; # feature index query pertains to, [0..$nftr-1] OR -1: a special case meaning query is full sequence (not a fetched CDS feature)
  my $t_ftr_idx  = undef; # feature index target (fetched CDS sequence from input fasta file) pertains to [0..$nftr-1]
  my %cur_H = (); # values for current hit (HSP)
  
  # 
  # Order of lines in <IN>:
  # -----per-query/target-block---
  # QACC
  # QDEF   ignored
  # MATCH  ignored
  # HACC  
  # HDEF   ignored
  # SLEN   ignored
  # ------per-HSP-block------
  # HSP   
  # SCORE 
  # EVALUE ignored
  # HLEN   ignored
  # IDENT  ignored
  # GAPS   ignored
  # FRAME
  # STOP   not always present
  # DEL    not always present
  # MAXDE  not always present
  # INS    not always present
  # MAXINS not always present
  # QRANGE
  # SRANGE ignored
  # ------per-HSP-block------
  # END_MATCH

  while(my $line = <IN>) { 
    chomp $line;
    $line_idx++;
    if($line ne "END_MATCH") { 
      my @el_A = split(/\t/, $line);
      if(scalar(@el_A) != 2) { 
        ofile_FAIL("ERROR in $sub_name, reading $blastx_summary_file, did not read exactly 2 tab-delimited tokens in line $line", 1, $FH_HR);
      }
      my ($key, $value) = (@el_A);
      if($key eq "QACC") { 
        $cur_H{$key} = $value;
        # determine what sequence it is
        my $q_ftr_type_idx; # feature type and index string, from $seq_name if not a full sequence (e.g. "CDS.4")
        ($seq_name, $q_ftr_type_idx, $q_len, undef) = helper_protein_validation_breakdown_source($value, $seq_len_HR, $FH_HR); 
        # helper_protein_validation_breakdown_source() will die if $query is unparseable
        # determine what feature this query corresponds to
        $q_ftr_idx = ($q_ftr_type_idx eq "") ? -1 : $ftr_type_idx2ftr_idx_H{$q_ftr_type_idx};
        if(! defined $q_ftr_idx) { 
          ofile_FAIL("ERROR in $sub_name, reading $blastx_summary_file, problem parsing QACC line unable to determine feature index from query $value", 1, $FH_HR);
        }
      }
      elsif($key eq "HACC") { 
        if(! defined $cur_H{"QACC"}) { 
          ofile_FAIL("ERROR in $sub_name, reading $blastx_summary_file, read HACC line before QACC line (seq: $seq_name, line: $line_idx)\n", 1, $FH_HR);
        }
        $cur_H{$key} = $value;
        # determine what feature it is, unless we only have 1 CDS in which case we assume it's that 1 CDS
        if($ftr_idx_lone_cds != -1) { 
          $t_ftr_idx = $ftr_idx_lone_cds;
        }
        elsif($value =~ /(\S+)\/(\S+)/) { 
          my ($accn, $coords) = ($1, $2);
          # find it in @{$ftr_info_AHR} (or set to lone CDS if there is only 1
          $t_ftr_idx = helper_protein_validation_db_seqname_to_ftr_idx($value, $ftr_info_AHR, $FH_HR); # will die if problem parsing $target, or can't find $t_ftr_idx
        }
        else {
          ofile_FAIL("ERROR in $sub_name, reading $blastx_summary_file, unable to parse HACC line $line", 1, $FH_HR);
        }
      }
      elsif($key eq "HSP") { 
        if((! defined $cur_H{"QACC"}) || (! defined $cur_H{"HACC"})) { 
          ofile_FAIL("ERROR in $sub_name, reading $blastx_summary_file, read HSP line before one or both of QACC and HACC lines (seq: $seq_name, line: $line_idx)\n", 1, $FH_HR);
        }
        $cur_H{$key} = $value;
        if($value !~ /^(\d+)$/) { 
          ofile_FAIL("ERROR in $sub_name, reading $blastx_summary_file, unable to parse blastx summary HSP line $line", 1, $FH_HR);
        }
      }
      elsif($key eq "SCORE") { 
        if((! defined $cur_H{"QACC"}) || (! defined $cur_H{"HACC"}) || (! defined $cur_H{"HSP"})) { 
          ofile_FAIL("ERROR in $sub_name, reading $blastx_summary_file, read SCORE line before one or more of QACC, HACC, or HSP lines (seq: $seq_name, line: $line_idx)\n", 1, $FH_HR);
        }
        $cur_H{$key} = $value;
        if($value !~ /^(\d+)$/) { 
          ofile_FAIL("ERROR in $sub_name, reading $blastx_summary_file, unable to parse blastx summary SCORE line $line", 1, $FH_HR);
        }
      }
      elsif($key eq "FRAME") { 
        if((! defined $cur_H{"QACC"}) || (! defined $cur_H{"HACC"}) || (! defined $cur_H{"HSP"}) || (! defined $cur_H{"SCORE"})) { 
          ofile_FAIL("ERROR in $sub_name, reading $blastx_summary_file, read FRAME line before one or more of QACC, HACC, HSP, or SCORE lines (seq: $seq_name, line: $line_idx)\n", 1, $FH_HR);
        }
        if($value =~ /^[\+\-]([123])$/) { 
          $cur_H{$key} = $1;
          # printf("BLASTX set ftr_results_HAHR->{$seq_name}[$t_ftr_idx]{x_frame} to " . $ftr_results_HAHR->{$seq_name}[$t_ftr_idx]{"p_frame"} . "\n");
        }
        else { 
          ofile_FAIL("ERROR in $sub_name, reading $blastx_summary_file, unable to parse blastx summary FRAME line $line ($key $value)", 1, $FH_HR);
        }
      }
      elsif(($key eq "STOP") || ($key eq "DEL") || ($key eq "INS")) { 
        if((! defined $cur_H{"QACC"}) || (! defined $cur_H{"HACC"}) || (! defined $cur_H{"HSP"}) || (! defined $cur_H{"SCORE"}) || (! defined $cur_H{"FRAME"})) { 
          ofile_FAIL("ERROR in $sub_name, reading $blastx_summary_file, read $key line before one or more of QACC, HACC, HSP, SCORE or FRAME lines (seq: $seq_name, line: $line_idx)\n", 1, $FH_HR);
        }
        if($value ne "") { 
          $cur_H{$key} = $value;
        } 
      }
      elsif($key eq "QRANGE") { 
        # we don't require all of QACC, HACC, HSP, SCORE and FRAME even though we should have them
        # sometimes we don't (may be a bug in parse-blastx.pl), we only require QACC
        if(! defined $cur_H{"QACC"}) { 

          ofile_FAIL("ERROR in $sub_name, reading $blastx_summary_file, read $key line before QACC line (seq: $seq_name, line: $line_idx)\n", 1, $FH_HR);
        }
        if($value eq "..") { # special case, no hits, silently move on
          ;
        }
        elsif(! defined $cur_H{"SCORE"}) { # special case, no SCORE lines yet seen (may be a bug in parse-blastx.pl?), silently move on
          ;
        }
        else { 
          # determine if we should store this hit
          if($value =~ /^(\d+)..(\d+)$/) { 
            my ($blast_start, $blast_stop) = ($1, $2);
            my $blast_strand = ($blast_start <= $blast_stop) ? "+" : "-";
            
            # should we store this query/target/hit trio?
            # we do if A, B, and C are all TRUE and one or both of D or E is TRUE
            #  A. this query/target pair is compatible (query is full sequence or correct CDS feature) 
            #  B. if --xlongest not used: this is the highest scoring hit for this feature for this sequence (query/target pair)? 
            #     if --xlongest is  used: this is the longest hit (query coords) for this feature for this sequence (query/target pair)? 
            #  C. query length (full length seq or predicted CDS) is at least <x> nt from --xminntlen
            # 
            #  D. hit score is above minimum (--xlonescore)
            #  E. hit overlaps by at least 1 nt with a nucleotide prediction
            my $blast_hit_qlen = abs($blast_start - $blast_stop) + 1;
            my $a_true = (($q_ftr_idx == -1) || ($q_ftr_idx == $t_ftr_idx)) ? 1 : 0; # query is full sequence OR query is fetched CDS that pertains to target
            my $b_true = undef;
            if(! $do_xlongest) { 
              $b_true = ((! defined $ftr_results_HAHR->{$seq_name}[$t_ftr_idx]{"p_score"}) ||  # first hit, so must be highest score
                         ($cur_H{"SCORE"} > $ftr_results_HAHR->{$seq_name}[$t_ftr_idx]{"p_score"})) ? 1 : 0; # highest scoring hit
            }
            else { 
              $b_true = ((! defined $ftr_results_HAHR->{$seq_name}[$t_ftr_idx]{"p_score"}) ||  # first hit, so must be longest
                         ($blast_hit_qlen > $ftr_results_HAHR->{$seq_name}[$t_ftr_idx]{"p_len"})) ? 1 : 0; # longest hit
            }

            my $c_true = ($q_len >= $xminntlen) ? 1 : 0; # length >= --xminntlen
            if($a_true && $b_true && $c_true) { 
              my $d_true = ($cur_H{"SCORE"} >= $xlonescore) ? 1 : 0;
              my $e_true = 0; 
              # only bother determining $e_true if $d_true is 0
              if(! $d_true) { 
                if((defined $ftr_results_HAHR->{$seq_name}[$t_ftr_idx]{"n_strand"}) &&
                   ($ftr_results_HAHR->{$seq_name}[$t_ftr_idx]{"n_strand"} eq $blast_strand)) { 
                  my $noverlap = helper_protein_validation_check_overlap($ftr_results_HAHR->{$seq_name}[$t_ftr_idx], $blast_start, $blast_stop, $blast_strand, $FH_HR);
                  if($noverlap > 0) { $e_true = 1; }
                }
              }
              if($d_true || $e_true) { 
                # store the hit
                $ftr_results_HAHR->{$seq_name}[$t_ftr_idx]{"p_start"}  = $blast_start;
                $ftr_results_HAHR->{$seq_name}[$t_ftr_idx]{"p_stop"}   = $blast_stop;
                $ftr_results_HAHR->{$seq_name}[$t_ftr_idx]{"p_strand"} = $blast_strand;
                $ftr_results_HAHR->{$seq_name}[$t_ftr_idx]{"p_len"}    = $blast_hit_qlen;
                $ftr_results_HAHR->{$seq_name}[$t_ftr_idx]{"p_query"}  = $cur_H{"QACC"};
                $ftr_results_HAHR->{$seq_name}[$t_ftr_idx]{"p_score"}  = $cur_H{"SCORE"};
                $ftr_results_HAHR->{$seq_name}[$t_ftr_idx]{"p_frame"}  = $cur_H{"FRAME"};
                if(defined $cur_H{"INS"}) { 
                  $ftr_results_HAHR->{$seq_name}[$t_ftr_idx]{"p_ins"} = $cur_H{"INS"};
                }
                else { 
                  $ftr_results_HAHR->{$seq_name}[$t_ftr_idx]{"p_ins"} = undef;
                }
                if(defined $cur_H{"DEL"}) { 
                  $ftr_results_HAHR->{$seq_name}[$t_ftr_idx]{"p_del"} = $cur_H{"DEL"};
                }
                else { 
                  $ftr_results_HAHR->{$seq_name}[$t_ftr_idx]{"p_ins"} = undef;
                }
                if(defined $cur_H{"STOP"}) { 
                  $ftr_results_HAHR->{$seq_name}[$t_ftr_idx]{"p_trcstop"} = $cur_H{"STOP"};
                }
                else { 
                  $ftr_results_HAHR->{$seq_name}[$t_ftr_idx]{"p_trcstop"} = $cur_H{"STOP"};
                }
              }
            }
          }
          else { 
            ofile_FAIL("ERROR in $sub_name, reading $blastx_summary_file, unable to parse blastx summary QRANGE line $line", 1, $FH_HR);
          }
        } # end of 'else' entered if QRANGE is NOT ".."
        # reset variables
        my $save_qacc = $cur_H{"QACC"}; 
        my $save_hacc = $cur_H{"HACC"};
        %cur_H = (); 
        $cur_H{"QACC"} = $save_qacc; # save QACC
        $cur_H{"HACC"} = $save_hacc; # save HACC
      } # end of 'elsif $key eq "QRANGE"
    } # end of 'if($line ne "END_MATCH")'
    else { # $line eq "END_MATCH"
      # reset variables
      my $save_qacc = $cur_H{"QACC"};
      %cur_H = (); 
      $cur_H{"QACC"} = $save_qacc; # save QACC
      $t_ftr_idx = undef;
    }
  } # end of 'while($my $line = <IN>)'
  close(IN);

  return 0;
}

#################################################################
# Subroutine: helper_protein_validation_breakdown_source()
# Incept:     EPN, Wed Dec 19 12:05:02 2018
#
# Purpose: Given a query name from blastx output or a source name
#          (<str> from source=<str>) from hmmer output, determine if it is
#          for an entire input sequence, or a feature sequence
#          fetched from an input sequence.  The way we tell is by
#          looking up $in_source in $seq_len_HR.  If it exists as a
#          key, then the source is an entire input sequence. If it
#          does not exist as a key, then it should be
#          "<seq_name>/<ftr_type_idx>/<coords>", and <seq_name>
#          should be a key in $seq_info_HAR.
#
# Arguments:
#   $in_source:    source string, query name from blastx output or <str>
#                  from source=<str> in description of esl-translate output
#                  of a nucleotide sequence
#   $seq_len_HR:   ref to hash, keys are possible sequence names, values are sequence lengths
#   $FH_HR:        ref to hash of file handles, including 'log'
#             
# Returns:  3 values:
#           <seq_name>:     name of input sequence $in_source corresponds to
#           <ftr_type_idx>: "" if $in_source eq <seq_name>, else a string 
#                           of feature type and index separated by a '.'
#                           e.g. 'CDS.4', derived from $in_source.
#           <len>:          length of sequence ($seq_len_HR->{<seq_name>} if 
#                           $in_source eq <seq_name> else length derived from
#                           coordinate ranges listed in <coords_str>.
#           <coords_str>:   <coords>str> parsed from $in_source
#
# Dies: If $in_source is either not a valid <seq_name> (key in %{$seq_len_HR})
#       and $in_source cannot be broken down into a valid <seq_name><ftr_type_idx><coords_str>
#       
#
#################################################################
sub helper_protein_validation_breakdown_source {
  my $sub_name  = "helper_protein_validation_breakdown_source";
  my $nargs_expected = 3;
  if(scalar(@_) != $nargs_expected) { printf STDERR ("ERROR, $sub_name entered with %d != %d input arguments.\n", scalar(@_), $nargs_expected); exit(1); } 
  
  my ($in_source, $seq_len_HR, $FH_HR) = (@_);

  # check for simple case, $in_source is a sequence name key in %{$seq_len_HR}
  if(defined $seq_len_HR->{$in_source}) { 
    return($in_source, "", $seq_len_HR->{$in_source}, "");
  }

  # else, break down $in_source into:
  # <seq_name>/<ftr_type_idx>/<coords>
  # example: NC_002549.1/CDS.4/6039..6923:+,6923..8068:+
  # sequence is NC_002549.1 but we fetched feature CDS#4 as coordinates 6039..6293:+,6293..8068:+ from it
  my $ret_seq_name     = undef;
  my $ret_ftr_type_idx = undef;
  my $ret_len          = undef;
  my $coords_str       = undef;
  if($in_source =~ /^(\S+)\/([^\/]+\.\d+)\/([^\/]+$)/) { 
    ($ret_seq_name, $ret_ftr_type_idx, $coords_str) = ($1, $2, $3);
    if(! defined $seq_len_HR->{$ret_seq_name}) { 
      ofile_FAIL("ERROR in $sub_name, problem parsing query $in_source, unexpected sequence name $ret_seq_name (does not exist in input sequence length hash)", 1, $FH_HR); 
    }
    $ret_len = vdr_CoordsLength($coords_str, $FH_HR);
  }
  else { 
    ofile_FAIL("ERROR in $sub_name, unable to parse query $in_source", 1, $FH_HR); 
  }

  return ($ret_seq_name, $ret_ftr_type_idx, $ret_len, $coords_str);
}

#################################################################
# Subroutine: helper_blastx_breakdown_max_indel_str()
# Incept:     EPN, Tue Apr  2 06:35:13 2019
#
# Purpose: Given a string of one or more indel strings in the format:
#          "Q<d1>:S<d2>[+-]<d3>", separated by ";" if more than one.
#          fill arrays with <d1>, <d2>, and <d3>.
#
# Arguments:
#   $in_str:       input max indel string returned from parse_blastx.pl
#   $qpos_AR:      ref to array of query positions to fill
#   $spos_AR:      ref to array of subject positions to fill
#   $len_AR:       ref to array of lengths to fill
#   $FH_HR:        ref to hash of file handles, including 'log'
#             
# Returns:  number of indel strings parsed (number of elements added to @{$qpos_AR}, 
#           @{$spos_AR} and @{$len_AR}.
#
# Dies: If $in_str is not parseable
#
#################################################################
sub helper_blastx_breakdown_max_indel_str {
  my $sub_name  = "helper_blastx_breakdown_max_indel_str";
  my $nargs_expected = 5;
  if(scalar(@_) != $nargs_expected) { printf STDERR ("ERROR, $sub_name entered with %d != %d input arguments.\n", scalar(@_), $nargs_expected); exit(1); } 
  
  my ($in_str, $qpos_AR, $spos_AR, $len_AR, $FH_HR) = (@_);

  # printf("in $sub_name, in_str: $in_str\n");

  my @str_A = split(";", $in_str); 
  foreach my $str (@str_A) { 
    if($str =~ /^Q(\d+)\:S(\d+)[\+\-](\d+)$/) { 
      if(defined $qpos_AR) { push(@{$qpos_AR}, $1); }
      if(defined $spos_AR) { push(@{$spos_AR}, $2); }
      if(defined $len_AR)  { push(@{$len_AR},  $3); }
    }
    else { 
      ofile_FAIL("ERROR, in $sub_name, unable to parse indel string $str parsed out of $in_str", 1, $FH_HR);
    }
  }

  return scalar(@str_A);
}

#################################################################
# Subroutine: helper_protein_validation_db_seqname_to_ftr_idx()
# Incept:     EPN, Tue Dec 18 13:27:50 2018
#
# Purpose:    Find the feature $ftr_idx that corresponds to the blastx
#             db sequence that was named with the convention:
#
#             <protein-accession>/<coords-str>
#
#             Where <coords-str> is identical to $ftr_info_AHR->{"ref_coords"}[$ftr_idx].
#
# Arguments: 
#  $blastx_seqname: sequence name
#  $ftr_info_AHR:   ref to the feature info array of hashes 
#  $FH_HR:          ref to hash of file handles
#
# Returns:    <$ftr_idx>
#
# Dies:       If we find zero features that match to this sequence
#             If we find more than 1 features that match to this sequence
#
################################################################# 
sub helper_protein_validation_db_seqname_to_ftr_idx { 
  my $sub_name = "helper_protein_validation_db_seqname_to_ftr_idx";
  my $nargs_exp = 3;
  if(scalar(@_) != $nargs_exp) { die "ERROR $sub_name entered with wrong number of input args"; }

  my ($blastx_seqname, $ftr_info_AHR, $FH_HR) = @_;

  my $nftr = scalar(@{$ftr_info_AHR});

  my $ret_ftr_idx = undef;
  if($blastx_seqname =~ /(\S+)\/(\S+)/) { 
    my ($accn, $coords) = ($1, $2);
    # find it in @{$ftr_info_AHR->{"coords"}}
    for(my $ftr_idx = 0; $ftr_idx < $nftr; $ftr_idx++) { 
      if(($ftr_info_AHR->[$ftr_idx]{"type"} eq "CDS")) { 
        if($ftr_info_AHR->[$ftr_idx]{"coords"} eq $coords) { 
          if(defined $ret_ftr_idx) { # found more than 1 features that match
            ofile_FAIL("ERROR in $sub_name, found blastx db sequence with coords that match two features, ftr_idx: $ftr_idx and $ret_ftr_idx", 1, $FH_HR);
          }                  
          $ret_ftr_idx = $ftr_idx;
        }
      }
    }
    if(! defined $ret_ftr_idx) { # did not find match
      ofile_FAIL("ERROR in $sub_name, did not find matching feature for blastx db sequence $blastx_seqname", 1, $FH_HR);
    }
  }
  else { 
    ofile_FAIL("ERROR in $sub_name, unable to parse blastx db sequence name $blastx_seqname", 1, $FH_HR); 
  }

  return $ret_ftr_idx;
}

#################################################################
#
# Other subroutines related to alerts: 
# alert_list_option
# alert_feature_instance_add 
# alert_sequence_instance_add 
# alert_add_noftrann 
# alert_add_unexdivg 
# alert_instances_check_prevents_annot
#
#################################################################
# Subroutine:  alert_list_option()
# Incept:      EPN, Wed Apr  3 11:11:26 2019
#
# Purpose:    Handle the --alt_list option by outputting a list 
#             of all alerts and whether they cause failure or not
#             by default to stdout.
#
# Arguments: 
#  $alt_info_HHR:  REF to the alert info hash of arrays, PRE-FILLED
#  $pkgname:       package name ("VADR"
#  $version:       version
#  $releasedate:   release date
#
# Returns:    void
#
# Dies:       never
#
#################################################################
sub alert_list_option { 
  my $sub_name = "alert_list_option()"; 
  my $nargs_exp = 4;
  if(scalar(@_) != $nargs_exp) { die "ERROR $sub_name entered with wrong number of input args"; }
  
  my ($alt_info_HHR, $pkgname, $version, $releasedate) = @_;
  
  my $div_line = utl_StringMonoChar(60, "#", undef) . "\n";
  
  # determine order of codes to print
  my @code_A = ();
  alert_order_arrays($alt_info_HHR, \@code_A, undef, undef);
  
  my $idx = 0;
  my $code = undef;

  my @data_AA  = ();
  my @head_AA  = ();
  my @bcom_A   = ();

  @{$head_AA[0]} = ("",    "alert",  "",    "short",       "long");
  @{$head_AA[1]} = ("idx", "code",   "S/F", "description", "description");

  push(@bcom_A, $div_line);
  push(@bcom_A, "#\n");
  push(@bcom_A, "# $pkgname $version ($releasedate)\n");
  push(@bcom_A, "#\n");
  push(@bcom_A, "# Alert codes that ALWAYS cause a sequence to FAIL, and cannot be\n");
  push(@bcom_A, "# listed in --alt_pass or --alt_fail option strings:\n#\n");
  $idx = 0;
  foreach $code (@code_A) { 
    if($alt_info_HHR->{$code}{"always_fails"}) { 
      $idx++;
      push(@data_AA, [$idx, $code, 
                      ($alt_info_HHR->{$code}{"pertype"} eq "sequence" ? "S" : "F"), 
                      helper_tabular_replace_spaces($alt_info_HHR->{$code}{"sdesc"}), 
                      $alt_info_HHR->{$code}{"ldesc"}]);
    }
  }
  ofile_TableHumanOutput(\@data_AA, \@head_AA, undef, \@bcom_A, undef, "  ", "-", "#", "", "", "-", *STDOUT, undef, undef);

  @bcom_A  = ();
  @data_AA = ();
  push(@bcom_A, "#\n");
  push(@bcom_A, $div_line);
  push(@bcom_A, "#\n");
  push(@bcom_A, "# Alert codes that cause a sequence to FAIL by default, but can be set\n");
  push(@bcom_A, "# to not FAIL a sequence by listing the code as part of a comma separated\n");
  push(@bcom_A, "# string of codes in <s> with the --alt_pass <s> option:\n#\n");
  $idx = 0;
  foreach $code (@code_A) { 
    if(($alt_info_HHR->{$code}{"causes_failure"}) && 
       (! $alt_info_HHR->{$code}{"always_fails"})) { 
      $idx++;
      push(@data_AA, [$idx, $code, 
                      ($alt_info_HHR->{$code}{"pertype"} eq "sequence" ? "S" : "F"), 
                      helper_tabular_replace_spaces($alt_info_HHR->{$code}{"sdesc"}), 
                      $alt_info_HHR->{$code}{"ldesc"}]);
    }
  }
  ofile_TableHumanOutput(\@data_AA, \@head_AA, undef, \@bcom_A, undef, "  ", "-", "#", "", "", "-", *STDOUT, undef, undef);

  @bcom_A  = ();
  @data_AA = ();
  push(@bcom_A, "#\n");
  push(@bcom_A, $div_line);
  push(@bcom_A, "#\n");
  push(@bcom_A, "# Alert codes that do not cause a sequence to FAIL by default, but can be set\n");
  push(@bcom_A, "# to FAIL a sequence by listing the code as part of a comma separated\n");
  push(@bcom_A, "# string of codes in <s> with the --alt_fail <s> option:\n#\n");
  $idx = 0;
  foreach $code (@code_A) { 
    if((! $alt_info_HHR->{$code}{"causes_failure"}) && 
       (! $alt_info_HHR->{$code}{"always_fails"})) { 
      $idx++;
      push(@data_AA, [$idx, $code, 
                      ($alt_info_HHR->{$code}{"pertype"} eq "sequence" ? "S" : "F"), 
                      helper_tabular_replace_spaces($alt_info_HHR->{$code}{"sdesc"}), 
                      $alt_info_HHR->{$code}{"ldesc"}]);
    }
  }
  ofile_TableHumanOutput(\@data_AA, \@head_AA, undef, \@bcom_A, undef, "  ", "-", "#", "", "", "-", *STDOUT, undef, undef);

  return;
}

#################################################################
# Subroutine:  alert_pass_fail_options()
# Incept:      EPN, Wed Apr  3 12:51:25 2019
#
# Purpose:    Handle the --alt_pass and --alt_fail options by 
#             parsing their strings, determining if they are valid
#             and updating the "causes_failure" values in 
#             %{$alt_info_HHR}.
#
# Arguments: 
#  $alt_info_HHR:   REF to the alert info hash of arrays, PRE-FILLED
#  $opt_HHR:        REF to 2D hash of option values
#
# Returns:    void
#
# Dies:       if --alt_pass or --alt_fail option strings are invalid
#
#################################################################
sub alert_pass_fail_options { 
  my $sub_name = "alert_pass_fail_options()"; 
  my $nargs_exp = 2;
  if(scalar(@_) != $nargs_exp) { die "ERROR $sub_name entered with wrong number of input args"; }
  
  my ($alt_info_HHR, $opt_HHR) = @_;
  
  my @pass_A = ();
  my @fail_A = ();
  if(opt_IsUsed("--alt_pass", $opt_HHR)) { 
    @pass_A = split(",", opt_Get("--alt_pass", $opt_HHR));
  }
  if(opt_IsUsed("--alt_fail", $opt_HHR)) { 
    @fail_A = split(",", opt_Get("--alt_fail", $opt_HHR));
  }

  my $die_str = "";
  my $alt_code = undef;

  # --alt_pass codes
  foreach my $alt_code (@pass_A) { 
    if(! defined $alt_info_HHR->{$alt_code}) { 
      $die_str .= "alert code $alt_code is invalid (does not exist)\n";
    }
    elsif($alt_info_HHR->{$alt_code}{"always_fails"}) { 
      $die_str .= "alert code $alt_code always causes failure, it cannot be listed in --alt_pass string\n";
    }
    else { 
      vdr_AlertInfoSetCausesFailure($alt_info_HHR, $alt_code, 0, undef);
    }
  }

  # --alt_fail codes
  foreach my $alt_code (@fail_A) { 
    if(! defined $alt_info_HHR->{$alt_code}) { 
      $die_str .= "alert code $alt_code is invalid (does not exist)\n";
    }
    else { 
      vdr_AlertInfoSetCausesFailure($alt_info_HHR, $alt_code, 1, undef);
    }
  }

  if($die_str ne "") { 
    $die_str .= "Use the --alt_list to see a list possible alert codes\nto use with --alt_pass and --alt_fail.\n";
    ofile_FAIL("ERROR processing --alt_fail and/or --alt_pass options:\n$die_str", 1, undef);
  }
  
  return;
}

#################################################################
# Subroutine:  alert_order_arrays()
# Incept:      EPN, Thu Apr  4 12:59:41 2019
#
# Purpose:    Fill arrays with the order of alerts for outputting.
#             Alerts that DO NOT cause failure are listed first, 
#             then alerts that DO cause failure. 
#
# Arguments: 
#  $alt_info_HHR:  ref to the alert info hash of arrays, PRE-FILLED
#  $all_order_AR:  ref to array of order of all alerts, FILLED HERE if defined
#  $seq_order_AR:  ref to array of order of per-sequence alerts, FILLED HERE if defined
#  $ftr_order_AR:  ref to array of order of per-feature alerts, FILLED HERE if defined
#
# Returns:    void
#
# Dies:       never
#
#################################################################
sub alert_order_arrays { 
  my $sub_name = "alert_order_arrays()";
  my $nargs_exp = 4;
  if(scalar(@_) != $nargs_exp) { die "ERROR $sub_name entered with wrong number of input args"; }
  
  my ($alt_info_HHR, $all_order_AR, $seq_order_AR, $ftr_order_AR) = @_;
  
  my @all_A = ();
  my @all_pass_A = ();
  my @all_fail_A = ();
  my @seq_pass_A = ();
  my @seq_fail_A = ();
  my @ftr_pass_A = ();
  my @ftr_fail_A = ();
  my $alt_code = undef;
  # first get array using "order" key
  foreach $alt_code (sort keys (%{$alt_info_HHR})) { 
    $all_A[($alt_info_HHR->{$alt_code}{"order"})] = $alt_code;
  }

  foreach $alt_code (@all_A) { 
    if($alt_info_HHR->{$alt_code}{"causes_failure"}) { 
      push(@all_fail_A, $alt_code); 
      if($alt_info_HHR->{$alt_code}{"pertype"} eq "sequence") { 
        push(@seq_fail_A, $alt_code); 
      }
      if($alt_info_HHR->{$alt_code}{"pertype"} eq "feature") { 
        push(@ftr_fail_A, $alt_code); 
      }
    }
    else { # does not cause failure
      push(@all_pass_A, $alt_code); 
      if($alt_info_HHR->{$alt_code}{"pertype"} eq "sequence") { 
        push(@seq_pass_A, $alt_code); 
      }
      if($alt_info_HHR->{$alt_code}{"pertype"} eq "feature") { 
        push(@ftr_pass_A, $alt_code); 
      }
    }
  }

  if(defined $all_order_AR) { @{$all_order_AR} = (@all_pass_A, @all_fail_A); }
  if(defined $seq_order_AR) { @{$seq_order_AR} = (@seq_pass_A, @seq_fail_A); }
  if(defined $ftr_order_AR) { @{$ftr_order_AR} = (@ftr_pass_A, @ftr_fail_A); }

  return;
}

#################################################################
# Subroutine:  alert_sequence_instance_add()
# Incept:      EPN, Thu Apr  4 11:45:05 2019
#
# Purpose:    Add an $alt_code alert to the @{$alt_seq_instances_HHR} 
#             for sequence name $seq_name.
#
# Arguments: 
#  $alt_seq_instances_HHR:  REF to per-sequence alert instances to add to, ADDED TO HERE (maybe),
#                           can be undef if $alt_info_HHR->{$alt_code}{"pertype"} is "feature".
#  $alt_info_HHR:           REF to the alert info hash of arrays, PRE-FILLED
#  $alt_code:               alert code we're adding an alert for
#  $seq_name:               sequence name
#  $value:                  value to add as $alt_seq_instances_HHR->{$seq_name}{$code}
#  $FH_HR:                  REF to hash of file handles
#
# Returns:    void
#
# Dies:       - If we find an alert instance incompatibility.
#             - if pertype of $alt_code is not "sequence"
#
#################################################################
sub alert_sequence_instance_add { 
  my $sub_name = "alert_sequence_instance_add()";
  my $nargs_exp = 6;
  if(scalar(@_) != $nargs_exp) { die "ERROR $sub_name entered with wrong number of input args"; }

  my ($alt_seq_instances_HHR, $alt_info_HHR, $alt_code, $seq_name, $value, $FH_HR) = @_;

  # my $tmp_altmsg = "alt_code: $alt_code, seq_name: $seq_name, value: $value\n";
  # printf("in $sub_name $tmp_altmsg\n");
  
  if(! defined $alt_seq_instances_HHR) { 
    ofile_FAIL("ERROR in $sub_name, alt_seq_instances_HHR is undefined", 1, $FH_HR);
  }
  if(! defined $alt_info_HHR->{$alt_code}) { 
    ofile_FAIL("ERROR in $sub_name, unrecognized alert code $alt_code", 1, $FH_HR);
  }
  if($alt_info_HHR->{$alt_code}{"pertype"} ne "sequence") { 
    ofile_FAIL("ERROR in $sub_name alert code $alt_code is not a per-sequence alert", 1, $FH_HR);
  }
  if(! defined $value) { 
    ofile_FAIL("ERROR in $sub_name, value is undefined", 1, $FH_HR);
  }
  if($value eq "") { 
    ofile_FAIL("ERROR in $sub_name, value is empty string", 1, $FH_HR);
  }

  if(! defined $alt_seq_instances_HHR->{$seq_name}) { 
    %{$alt_seq_instances_HHR->{$seq_name}} = (); 
  }

  # if this alert already exists (rare case), add to it
  if(defined $alt_seq_instances_HHR->{$seq_name}{$alt_code}) { 
    $alt_seq_instances_HHR->{$seq_name}{$alt_code} .= ":VADRSEP:" . $value; 
  }
  else { # if it doesn't already exist (normal case), create it
    $alt_seq_instances_HHR->{$seq_name}{$alt_code} = $value; 
  }

  return;
}

#################################################################
# Subroutine:  alert_feature_instance_add()
# Incept:      EPN, Thu Apr  4 11:40:09 2019
#
# Purpose:    Add an $alt_code alert to the @{$alt_ftr_instances_HHHR} 
#             for sequence name $seq_name and feature index $ftr_idx.
#
# Arguments: 
#  $alt_ftr_instances_HHHR: REF to per-feature alert instances to add to, ADDED TO HERE
#  $alt_info_HHR:           REF to the alert info hash of arrays, PRE-FILLED
#  $alt_code:               alert code we're adding an alert for
#  $seq_name:               sequence name
#  $ftr_idx:                feature index
#  $value:                  value to add as $alt_ftr_instances_HHHR->{$seq_name}{$ftr_idx}{$code}
#  $FH_HR:                  REF to hash of file handles
#
# Returns:    void
#
# Dies:       - If we find an alert instance incompatibility.
#             - if pertype of $alt_code is not "feature"
#
#################################################################
sub alert_feature_instance_add { 
  my $sub_name = "alert_feature_instance_add()";
  my $nargs_exp = 7;
  if(scalar(@_) != $nargs_exp) { die "ERROR $sub_name entered with wrong number of input args"; }

  my ($alt_ftr_instances_HHHR, $alt_info_HHR, $alt_code, $seq_name, $ftr_idx, $value, $FH_HR) = @_;

  # my $tmp_altmsg = "ftr_idx: $ftr_idx, alt_code: $alt_code, seq_name: $seq_name, value: $value\n";
  # printf("in $sub_name $tmp_altmsg\n");
  
  if(! defined $alt_ftr_instances_HHHR) { 
    ofile_FAIL("ERROR in $sub_name, but alt_ftr_instances_HHHR is undefined", 1, $FH_HR);
  }
  if(! defined $alt_info_HHR->{$alt_code}) { 
    ofile_FAIL("ERROR in $sub_name, unrecognized alert code $alt_code", 1, $FH_HR);
  }
  if($alt_info_HHR->{$alt_code}{"pertype"} ne "feature") { 
    ofile_FAIL("ERROR in $sub_name alert code $alt_code is not a per-feature alert", 1, $FH_HR);
  }
  if(! defined $value) { 
    ofile_FAIL("ERROR in $sub_name, value is undefined", 1, $FH_HR);
  }
  if($value eq "") { 
    ofile_FAIL("ERROR in $sub_name, value is empty string", 1, $FH_HR);
  }

  if(! defined $alt_ftr_instances_HHHR->{$seq_name}) { 
    %{$alt_ftr_instances_HHHR->{$seq_name}} = (); 
  }
  if(! defined $alt_ftr_instances_HHHR->{$seq_name}{$ftr_idx}) { 
    %{$alt_ftr_instances_HHHR->{$seq_name}{$ftr_idx}} = (); 
  }

  # if this alert already exists (rare case), add to it
  if(defined $alt_ftr_instances_HHHR->{$seq_name}{$ftr_idx}{$alt_code}) { 
    $alt_ftr_instances_HHHR->{$seq_name}{$ftr_idx}{$alt_code} .= ":VADRSEP:" . $value; 
  }
  else { # if it doesn't already exist (normal case), create it
    $alt_ftr_instances_HHHR->{$seq_name}{$ftr_idx}{$alt_code} = $value; 
  }

  return;
}

#################################################################
# Subroutine: alert_sequence_instance_fetch()
# Incept:     EPN, Fri Apr  5 12:02:29 2019
# Purpose:    Return $alt_seq_instance_HHR->{$seq_name}{$alt_code} 
#             if it is defined, else returns undef.
#
# Arguments:
#  $alt_seq_instances_HHHR: ref to 2D hash of sequence alert instances
#  $seq_name:               the sequence name
#  $alt_code:               the alert code.
#
# Returns:  $alt_seq_instance_HHHR->{$seq_name}{$alt_code} 
#           undef if that is not defined
#
# Dies:     never
#
#################################################################
sub alert_sequence_instance_fetch { 
  my $sub_name = "alert_sequence_instance_fetch";
  my $nargs_exp = 3;
  if(scalar(@_) != $nargs_exp) { die "ERROR $sub_name entered with wrong number of input args"; }

  my ($alt_seq_instances_HHHR, $seq_name, $alt_code) = (@_);

  if((defined $alt_seq_instances_HHHR) && 
     (defined $alt_seq_instances_HHHR->{$seq_name}) && 
     (defined $alt_seq_instances_HHHR->{$seq_name}{$alt_code})) { 
    return $alt_seq_instances_HHHR->{$seq_name}{$alt_code}; # defined
  }

  return undef; # not defined
}

#################################################################
# Subroutine: alert_feature_instance_fetch()
# Incept:     EPN, Fri Apr  5 11:59:00 2019
# Purpose:    Return $alt_ftr_instance_HHHR->{$seq_name}{$ftr_idx}{$alt_code} 
#             if it is defined, else returns undef.
#
# Arguments:
#  $alt_ftr_instances_HHHR: ref to 3D hash of feature alert instances
#  $seq_name:               the sequence name
#  $ftr_idx:                the feature index
#  $alt_code:               the alert code.
#
# Returns:  $alt_ftr_instance_HHHR->{$seq_name}{$ftr_idx}{$alt_code} 
#           undef if that is not defined
#
# Dies:     never
#
#################################################################
sub alert_feature_instance_fetch { 
  my $sub_name = "alert_feature_instance_fetch";
  my $nargs_exp = 4;
  if(scalar(@_) != $nargs_exp) { die "ERROR $sub_name entered with wrong number of input args"; }

  my ($alt_ftr_instances_HHHR, $seq_name, $ftr_idx, $alt_code) = (@_);

  if((defined $alt_ftr_instances_HHHR) && 
     (defined $alt_ftr_instances_HHHR->{$seq_name}) && 
     (defined $alt_ftr_instances_HHHR->{$seq_name}{$ftr_idx}) && 
     (defined $alt_ftr_instances_HHHR->{$seq_name}{$ftr_idx}{$alt_code})) { 
    return $alt_ftr_instances_HHHR->{$seq_name}{$ftr_idx}{$alt_code}; # defined
  }

  return undef; # not defined
}

#################################################################
# Subroutine: alert_add_noftrann()
# Incept:     EPN, Thu Jan 24 12:31:16 2019
# Purpose:    Adds noftrann alerts for sequences with 0 predicted features.
#
# Arguments:
#  $seq_name_AR:             REF to array of sequence names, PRE-FILLED
#  $ftr_info_AHR:            REF to array of hashes with information on the features, PRE-FILLED
#  $alt_info_HHR:            REF to array of hashes with information on the alerts, PRE-FILLED
#  $ftr_results_HAHR:        REF to feature results HAH, PRE-FILLED
#  $alt_seq_instances_HHR:   REF to 2D hash with per-sequence alerts, ADDED TO HERE
#  $alt_ftr_instances_HHHR:  REF to array of 2D hashes with per-feature alerts, PRE-FILLED
#  $opt_HHR:                 REF to 2D hash of option values, see top of sqp_opts.pm for description
#  $FH_HR:                   REF to hash of file handles, including 'log'
#             
# Returns:  void
# 
# Dies:     never
#
#################################################################
sub alert_add_noftrann { 
  my $sub_name = "alert_add_noftrann";
  my $nargs_exp = 8;
  if(scalar(@_) != $nargs_exp) { die "ERROR $sub_name entered with wrong number of input args"; }

  my ($seq_name_AR, $ftr_info_AHR, $alt_info_HHR, $ftr_results_HAHR, 
      $alt_seq_instances_HHR, $alt_ftr_instances_HHHR, $opt_HHR, $FH_HR) = @_;

  my $nseq = scalar(@{$seq_name_AR});
  my $nftr = scalar(@{$ftr_info_AHR});

  my @ftr_min_len_A = (); 
  for(my $ftr_idx = 0; $ftr_idx < $nftr; $ftr_idx++) { 
    $ftr_min_len_A[$ftr_idx] = (vdr_FeatureTypeIsCdsOrMatPeptideOrGene($ftr_info_AHR, $ftr_idx)) ? 
        opt_Get("--xminntlen", $opt_HHR) : 1;
  }

  for(my $seq_idx = 0; $seq_idx < $nseq; $seq_idx++) { 
    my $seq_name  = $seq_name_AR->[$seq_idx];
    my $seq_nftr = 0; # number of annotated features for this sequence

    # loop over features
    for(my $ftr_idx = 0; $ftr_idx < $nftr; $ftr_idx++) { 
      if(check_for_valid_feature_prediction(\%{$ftr_results_HAHR->{$seq_name}[$ftr_idx]}, $ftr_min_len_A[$ftr_idx])) { 
        $seq_nftr++;
        $ftr_idx = $nftr; # breaks for $ftr_idx loop
      } 
    }
    if($seq_nftr == 0) { 
      alert_sequence_instance_add($alt_seq_instances_HHR, $alt_info_HHR, "noftrann", $seq_name, "VADRNULL", $FH_HR);
    }
  }

  return;
}

#################################################################
# Subroutine: alert_add_parent_based()
# Incept:     EPN, Fri Mar 27 06:37:18 2020
# Purpose:    Adds alerts to children features that have 
#             parents features with fatal alerts.
#
# Arguments:
#  $seq_name_AR:             REF to array of sequence names, PRE-FILLED
#  $ftr_info_AHR:            REF to array of hashes with information on the features, PRE-FILLED
#  $alt_info_HHR:            REF to array of hashes with information on the alerts, PRE-FILLED
#  $ftr_results_HAHR:        REF to feature results HAH, PRE-FILLED
#  $alt_ftr_instances_HHHR:  REF to array of 2D hashes with per-feature alerts, PRE-FILLED
#  $parent_type:             feature type of parent (e.g. "CDS")
#  $child_type:              feature type of child  (e.g. "mat_peptide")
#  $alt_code:                alert code (e.g. "peptrans")
#  $alt_msg:                 message for alert code instance (often "VADRNULL")
#  $opt_HHR:                 REF to 2D hash of option values, see top of sqp_opts.pm for description
#  $FH_HR:                   REF to hash of file handles, including 'log'
#             
# Returns:  void
# 
# Dies:     never
#
#################################################################
sub alert_add_parent_based { 
  my $sub_name = "alert_add_parent_based";
  my $nargs_exp = 11;
  if(scalar(@_) != $nargs_exp) { die "ERROR $sub_name entered with wrong number of input args"; }

  my ($seq_name_AR, $ftr_info_AHR, $alt_info_HHR, $ftr_results_HAHR, 
      $alt_ftr_instances_HHHR, $parent_type, $child_type, $alt_code, $alt_msg, $opt_HHR, $FH_HR) = @_;

  my $nseq = scalar(@{$seq_name_AR});
  my $nftr = scalar(@{$ftr_info_AHR});

  printf("in $sub_name\n");

  # get children info for all features, we'll use this in the loop below
  my @children_AA = ();
  vdr_FeatureInfoChildrenArrayOfArrays($ftr_info_AHR, $child_type, \@children_AA, $FH_HR);

  # get array of feature indices that are of type $parent_type
  my @parent_ftr_idx_A = ();
  my $ftr_idx; 
  for($ftr_idx = 0; $ftr_idx < $nftr; $ftr_idx++) { 
    if(($ftr_info_AHR->[$ftr_idx]{"type"} eq $parent_type) && # feature $ftr_idx is of type $parent_type
       (scalar(@{$children_AA[$ftr_idx]}) > 0)) {             # feature $ftr_idx has at least one childe of type $child_type
      push(@parent_ftr_idx_A, $ftr_idx);
    }
  }

  my $nparent_ftr = scalar(@parent_ftr_idx_A); # number of features of type $parent_type with >= 1 child of type $child_type
  if($nparent_ftr == 0) { 
    # no features of type $parent_idx with children of type $child_type, 
    # so no children to add alerts for, return
    return;
  }

  # get array of all fatal feature alert types 
  my @fatal_alt_codes_A = (); # array of all alert codes with "pertype" eq "feature" and "causes_failure" == 1
  foreach my $alt_code (sort keys (%{$alt_info_HHR})) { 
    if(($alt_info_HHR->{$alt_code}{"pertype"} eq "feature") && 
       ($alt_info_HHR->{$alt_code}{"causes_failure"} == 1)) { 
      push(@fatal_alt_codes_A, $alt_code);
    }
  }

  # for each sequence:
  for(my $seq_idx = 0; $seq_idx < $nseq; $seq_idx++) { 
    my $seq_name = $seq_name_AR->[$seq_idx];
    if(defined $alt_ftr_instances_HHHR->{$seq_name}) { 
      # at least one feature alert exists for this sequence
      # for each feature that is a parent of type $parent_type with
      # at least one child of type $child_type:
      foreach my $parent_ftr_idx (@parent_ftr_idx_A) { 
        if(defined $alt_ftr_instances_HHHR->{$seq_name}{$parent_ftr_idx}) { 
          # at least one feature alert exists for this parent feature in this sequence
          # check if any of the alerts for this parent feature are fatal
          my $have_fatal = check_for_feature_alert_codes($alt_info_HHR, \@fatal_alt_codes_A, $alt_ftr_instances_HHHR->{$seq_name}{$parent_ftr_idx});
          if($have_fatal) { 
            # at least one fatal alert for this parent feature, add child alert if it doesn't already exist
            my $nchildren = scalar(@{$children_AA[$parent_ftr_idx]});
            for(my $child_idx = 0; $child_idx < $nchildren; $child_idx++) { 
              my $child_ftr_idx = $children_AA[$parent_ftr_idx][$child_idx];
              if((! defined $alt_ftr_instances_HHHR->{$seq_name}) ||
                 (! defined $alt_ftr_instances_HHHR->{$seq_name}{$child_ftr_idx}) ||
                 (! defined $alt_ftr_instances_HHHR->{$seq_name}{$child_ftr_idx}{$alt_code})) { 
                alert_feature_instance_add($alt_ftr_instances_HHHR, $alt_info_HHR, $alt_code, $seq_name, $child_ftr_idx, $alt_msg, $FH_HR);
              }
            }
          }
        }
      }
    }
  }
  return;
}

#################################################################
# Subroutine: alert_add_unexdivg()
# Incept:     EPN, Thu Feb  7 11:54:56 2019
# Purpose:    Adds unexdivg alerts for sequences listed in the array @overflow_seq_A, if any.
#
# Arguments:
#  $overflow_seq_AR:         REF to array of sequences that failed due to matrix overflows, pre-filled
#  $overflow_mxsize_AR:      REF to array of required matrix sizes for each sequence that failed due to matrix overflows, pre-filled
#  $alt_seq_instances_HHR:   REF to 2D hash with per-sequence alerts, PRE-FILLED
#  $alt_info_HHR:            REF to the alert info hash of arrays, PRE-FILLED
#  $opt_HHR:                 REF to 2D hash of option values, see top of sqp_opts.pm for description
#  $ofile_info_HHR:          REF to the 2D hash of output file information
#             
# Returns:  void
# 
# Dies:     never
#
#################################################################
sub alert_add_unexdivg { 
  my $sub_name = "alert_add_unexdivg";
  my $nargs_exp = 6;
  if(scalar(@_) != $nargs_exp) { die "ERROR $sub_name entered with wrong number of input args"; }

  my ($overflow_seq_AR, $overflow_mxsize_AR, $alt_seq_instances_HHR, $alt_info_HHR, $opt_HHR, $ofile_info_HHR) = @_;

  my $FH_HR = $ofile_info_HHR->{"FH"}; # for convenience

  my $noverflow = scalar(@{$overflow_seq_AR});
  for(my $s = 0; $s < $noverflow; $s++) { 
    alert_sequence_instance_add($alt_seq_instances_HHR, $alt_info_HHR, "unexdivg", $overflow_seq_AR->[$s], "required matrix size: $overflow_mxsize_AR->[$s] Mb", $FH_HR);
  }

  return;
}

#################################################################
# Subroutine:  alert_instances_check_prevents_annot()
# Incept:      EPN, Fri Mar 22 11:57:32 2019
#

# Purpose:    Given a sequence name, determine if any alerts 
#             stored in %{$alt_seq_instances_HHR} exist for it
#             that prevent its annotation.
#
# Arguments: 
#  $seq_name:              name of sequence
#  $alt_info_HHR:          REF to the alert info hash of arrays, PRE-FILLED
#  $alt_seq_instances_HHR: REF to 2D hashes with per-sequence alerts, PRE-FILLED
#  $FH_HR:                 REF to hash of file handles
#
# Returns:    A string with all per-sequence err codes for this sequence 
#             concatenated and separated by commas.
#
################################################################# 
sub alert_instances_check_prevents_annot { 
  my $sub_name = "alert_instances_check_prevents_annot";
  my $nargs_exp = 4;
  if(scalar(@_) != $nargs_exp) { die "ERROR $sub_name entered with wrong number of input args"; }

  my ($seq_name, $alt_info_HHR, $alt_seq_instances_HHR, $FH_HR) = @_;

  if(defined $alt_seq_instances_HHR->{$seq_name}) { 
    foreach my $alt_code (keys (%{$alt_seq_instances_HHR->{$seq_name}})) { 
      if(($alt_info_HHR->{$alt_code}{"pertype"} eq "sequence") && 
         ($alt_info_HHR->{$alt_code}{"prevents_annot"} == 1)) { 
        return 1;
      }
    }
  }
  
  return 0;
}

#################################################################
#
# Subroutines for creating tabular output:
# output_tabular
# helper_tabular_ftr_results_strand
# helper_tabular_ftr_results_trunc_string
# helper_tabular_sgm_results_trunc_string
# helper_tabular_get_ftr_alert_strings
# helper_tabular_get_seq_alert_strings
# helper_tabular_replace_spaces
# 
#################################################################
# Subroutine: output_tabular()
# Incept:     EPN, Mon Mar  4 21:02:12 2019
# Purpose:    Output tabular files.
#
# Arguments:
#  $mdl_info_AHR:            REF to array of hashes with model info
#  $mdl_cls_ct_HR:           REF to hash with counts of seqs classified per model
#  $mdl_ant_ct_HR:           REF to hash with counts of seqs annotated per model
#  $seq_name_AR:             REF to array of sequence names
#  $seq_len_HR:              REF to hash of sequence lengths
#  $ftr_info_HAHR:           REF to hash of arrays with information on the features, PRE-FILLED
#  $sgm_info_HAHR:           REF to hash of arrays with information on the segments, PRE-FILLED
#  $alt_info_HHR:            REF to the alert info hash of arrays, PRE-FILLED
#  $cls_output_HHR:          REF to 2D hash of classification results to output, PRE-FILLED
#  $ftr_results_HAHR:        REF to feature results AAH, PRE-FILLED
#  $sgm_results_HAHR:        REF to model results AAH, PRE-FILLED
#  $alt_seq_instances_HHR:   REF to 2D hash with per-sequence alerts, PRE-FILLED
#  $alt_ftr_instances_HHHR:  REF to array of 2D hashes with per-feature alerts, PRE-FILLED
#  $opt_HHR:                 REF to 2D hash of option values, see top of sqp_opts.pm for description
#  $ofile_info_HHR:          REF to the 2D hash of output file information
#             
# Returns:  Two values:
#           $zero_classifications: '1' if no sequences were classified, else '0'
#           $zero_alerts:          '1' if no alerts were reported, else '0'
# 
# Dies:     never
#
#################################################################
sub output_tabular { 
  my $sub_name = "output_tabular";
  my $nargs_exp = 15;
  if(scalar(@_) != $nargs_exp) { die "ERROR $sub_name entered with wrong number of input args"; }

  my ($mdl_info_AHR, $mdl_cls_ct_HR, $mdl_ant_ct_HR, 
      $seq_name_AR, $seq_len_HR, 
      $ftr_info_HAHR, $sgm_info_HAHR, $alt_info_HHR, 
      $cls_output_HHR, $ftr_results_HHAHR, $sgm_results_HHAHR, $alt_seq_instances_HHR, 
      $alt_ftr_instances_HHHR, $opt_HHR, $ofile_info_HHR) = @_;

  my $FH_HR = $ofile_info_HHR->{"FH"}; # for convenience

  # validate input and determine maximum counts of things
  my $nseq = scalar(@{$seq_name_AR});
  my $nalt = scalar(keys %{$alt_info_HHR});
  my $nmdl = scalar(@{$mdl_info_AHR});
  my ($mdl_idx, $ftr_idx, $sgm_idx);
  my $mdl_name;

  # determine order of alert codes to print
  my $alt_code;
  my @alt_code_A     = (); # all alerts in output order
  my @seq_alt_code_A = (); # per-sequence alerts in output order
  my @ftr_alt_code_A = (); # per-feature  alerts in output order
  alert_order_arrays($alt_info_HHR, \@alt_code_A, \@seq_alt_code_A, \@ftr_alt_code_A);

  my $nalt_seq_possible = scalar(@seq_alt_code_A);
  my %alt_ct_H     = (); # total number of alerts per alert code
  my %alt_seq_ct_H = (); # number of seqs with at least one instance of each alert code
  foreach $alt_code (@alt_code_A) { 
    $alt_ct_H{$alt_code} = 0;
    $alt_seq_ct_H{$alt_code} = 0;
  }

  # make hash of model names to indices in mdl_info_AHR, we'll 
  # use this when creating the per-model table
  my %mdl_idx_H = ();
  utl_IdxHFromAH(\%mdl_idx_H, $mdl_info_AHR, "name", $sub_name, $FH_HR);
  my %mdl_pass_ct_H = (); # number of seqs per model that pass
  my %mdl_fail_ct_H = (); # number of seqs per model that fail

  # define the header columns
  my @head_ant_AA = ();
  my @data_ant_AA = ();
  @{$head_ant_AA[0]} = ("seq", "seq",  "seq", "",    "",    "best",  "",    "sub", "",    "",    "",    "",    "",      "seq");
  @{$head_ant_AA[1]} = ("idx", "name", "len", "p/f", "ant", "model", "grp", "grp", "nfa", "nfn", "nf5", "nf3", "nfalt", "alerts");
  my @clj_ant_A      = (1,     1,      0,     1,     1,     1,       1,     1,     0,     0,     0,     0,     0,       1);

  my @head_cls_AA = ();
  my @data_cls_AA = ();
  @{$head_cls_AA[0]} = ("seq", "seq",  "seq", "",    "",    "",       "",     "sub",  "",      "",      "seq", "mdl", "",     "num",  "",    "",       "",     "sub",  "score", "diff/", "seq");
  @{$head_cls_AA[1]} = ("idx", "name", "len", "p/f", "ant", "model1", "grp1", "grp1", "score", "sc/nt", "cov", "cov", "bias", "hits", "str", "model2", "grp2", "grp2", "diff",  "nt",    "alerts");
  my @clj_cls_A      = (1,     1,      0,     1,     1,     1,        1,      1,      0,       0,       0,     0,     0,      0,      0,     1,        1,      1,      0,       0,       1);

  my @head_ftr_AA = ();
  my @data_ftr_AA = ();
  @{$head_ftr_AA[0]} = ("",    "seq",  "seq", "",    "",      "ftr",  "ftr",  "ftr", "ftr", "",    "",       "",     "",        "",    "",       "",     "",        "",     "",    "",    "seq",    "model",  "ftr");
  @{$head_ftr_AA[1]} = ("idx", "name", "len", "p/f", "model", "type", "name", "len", "idx", "str", "n_from", "n_to", "n_instp", "trc", "p_from", "p_to", "p_instp", "p_sc", "nsa", "nsn", "coords", "coords", "alerts");
  my @clj_ftr_A      = (1,     1,      0,     1,     1,       1,      1,      0,     0,     0,     0,        0,      0,         1,     0,        0,      0,         0,       0,     0,     0,        0,        1);

  my @head_sgm_AA = ();
  my @data_sgm_AA = ();
  @{$head_sgm_AA[0]} = ("",    "seq",  "seq", "",    "",      "ftr",  "ftr",  "ftr", "num", "sgm", "seq",  "seq", "mdl",  "mdl", "sgm", "",    "",    "5'", "3'", "5'",  "3'");
  @{$head_sgm_AA[1]} = ("idx", "name", "len", "p/f", "model", "type", "name", "idx", "sgm", "idx", "from", "to",  "from", "to",  "len", "str", "trc", "pp", "pp", "gap", "gap");
  my @clj_sgm_A      = (1,     1,      0,     1,     1,       1,      1,      0,     0,     0,     0,      0,     0,      0,     0,     0,     1,     0,    0,    1,     1);

  my @head_alt_AA = ();
  my @data_alt_AA = ();
  @{$head_alt_AA[0]} = ("",    "seq",  "",      "ftr",  "ftr",  "ftr", "alert", "",     "alert",  "alert");
  @{$head_alt_AA[1]} = ("idx", "name", "model", "type", "name", "idx", "code",  "fail", "desc",   "detail");
  my @clj_alt_A      = (1,     1,      1,       1,      1,      0,     1,       1,      1,        1);

  my @head_alc_AA = ();
  my @data_alc_AA = ();
  @{$head_alc_AA[0]} = ("",    "alert",  "causes",  "short",       "per",  "num",   "num",  "long");
  @{$head_alc_AA[1]} = ("idx", "code",   "failure", "description", "type", "cases", "seqs", "description");
  my @clj_alc_A      = (1,     1,        1,          1,            0,      0,      0,        1);

  my @head_mdl_AA = ();
  my @data_mdl_AA = ();
  @{$head_mdl_AA[0]} = ("",    "",      "",      "",         "num",  "num",  "num");
  @{$head_mdl_AA[1]} = ("idx", "model", "group", "subgroup", "seqs", "pass", "fail");
  my @clj_mdl_A      = (1,     1,       1,       1,          0,      0,      0);

  #printf $out_FH ("#sequence: sequence name\n");
  #printf $out_FH ("#product:  CDS product name\n");
  #printf $out_FH ("#cm?:      is there a CM (nucleotide-based) prediction/hit? above threshold\n");
  #printf $out_FH ("#blast?:   is there a blastx (protein-based) prediction/hit? above threshold\n");
  #printf $out_FH ("#bquery:   name of blastx query name\n");
  #printf $out_FH ("#feature?: 'feature' if blastx query was a fetched feature, from CM prediction\n");
  #printf $out_FH ("#          'full'    if blastx query was a full input sequence\n");
  #printf $out_FH ("#cmstart:  start position of CM (nucleotide-based) prediction\n");
  #printf $out_FH ("#cmstop:   stop  position of CM (nucleotide-based) prediction\n");
  #printf $out_FH ("#bxstart:  start position of blastx top HSP\n");
  #printf $out_FH ("#bxstop:   stop  position of blastx top HSP\n");
  #printf $out_FH ("#bxscore:  raw score of top blastx HSP (if one exists, even if it is below threshold)\n");
  #printf $out_FH ("#startdf:  difference between cmstart and bxstart\n");
  #printf $out_FH ("#stopdf:   difference between cmstop and bxstop\n");
  #printf $out_FH ("#bxmaxin:  maximum insert length in top blastx HSP\n");
  #printf $out_FH ("#bxmaxde:  maximum delete length in top blastx HSP\n");
  #printf $out_FH ("#bxtrc:    position of stop codon in top blastx HSP, if there is one\n");
  #printf $out_FH ("#alerts:   list of alerts for this sequence, - if none\n");

  # main loop: for each sequence
  for(my $seq_idx = 0; $seq_idx < $nseq; $seq_idx++) { 
    my $seq_name  = $seq_name_AR->[$seq_idx];
    my $seq_len   = $seq_len_HR->{$seq_name};
    my $seq_nftr_alt    = 0;
    my $seq_nseq_alt    = 0;
    my $seq_nftr_annot  = 0;
    my $seq_nftr_5trunc = 0;
    my $seq_nftr_3trunc = 0;
    my $nftr = 0;
 
   # get per-sequence info from %{$cls_output_HHR->{$seq_name}}
    my $cls_output_HR = (defined $cls_output_HHR->{$seq_name}) ? \%{$cls_output_HHR->{$seq_name}} : undef;
    my $seq_score   = ((defined $cls_output_HR) && (defined $cls_output_HR->{"score"}))     ? $cls_output_HR->{"score"}     : "-";
    my $seq_scpnt   = ((defined $cls_output_HR) && (defined $cls_output_HR->{"scpnt"}))     ? $cls_output_HR->{"scpnt"}     : "-";
    my $seq_scov    = ((defined $cls_output_HR) && (defined $cls_output_HR->{"scov"}))      ? $cls_output_HR->{"scov"}      : "-";
    my $seq_mcov    = ((defined $cls_output_HR) && (defined $cls_output_HR->{"mcov"}))      ? $cls_output_HR->{"mcov"}      : "-";
    my $seq_bias    = ((defined $cls_output_HR) && (defined $cls_output_HR->{"bias"}))      ? $cls_output_HR->{"bias"}      : "-";
    my $seq_nhits   = ((defined $cls_output_HR) && (defined $cls_output_HR->{"nhits"}))     ? $cls_output_HR->{"nhits"}     : "-";
    my $seq_strand  = ((defined $cls_output_HR) && (defined $cls_output_HR->{"bstrand"}))   ? $cls_output_HR->{"bstrand"}   : "_";
    my $seq_scdiff  = ((defined $cls_output_HR) && (defined $cls_output_HR->{"scdiff"}))    ? $cls_output_HR->{"scdiff"}    : "-";
    my $seq_diffpnt = ((defined $cls_output_HR) && (defined $cls_output_HR->{"diffpnt"}))   ? $cls_output_HR->{"diffpnt"}   : "-";
    my $seq_mdl1    = ((defined $cls_output_HR) && (defined $cls_output_HR->{"model1"}))    ? $cls_output_HR->{"model1"}    : "-";
    my $seq_mdl2    = ((defined $cls_output_HR) && (defined $cls_output_HR->{"model2"}))    ? $cls_output_HR->{"model2"}    : "-";
    my $seq_grp1    = ((defined $cls_output_HR) && (defined $cls_output_HR->{"group1"}))    ? $cls_output_HR->{"group1"}    : "-";
    my $seq_grp2    = ((defined $cls_output_HR) && (defined $cls_output_HR->{"group2"}))    ? $cls_output_HR->{"group2"}    : "-";
    my $seq_subgrp1 = ((defined $cls_output_HR) && (defined $cls_output_HR->{"subgroup1"})) ? $cls_output_HR->{"subgroup1"} : "-";
    my $seq_subgrp2 = ((defined $cls_output_HR) && (defined $cls_output_HR->{"subgroup2"})) ? $cls_output_HR->{"subgroup2"} : "-";

    my $seq_pass_fail = (check_if_sequence_passes($seq_name, $alt_info_HHR, $alt_seq_instances_HHR, $alt_ftr_instances_HHHR)) ? "PASS" : "FAIL";
    my $seq_annot     = (check_if_sequence_was_annotated($seq_name, $cls_output_HHR)) ? "yes" : "no";

    if($seq_mdl1 ne "-") { 
      if(! defined $mdl_pass_ct_H{$seq_mdl1}) { $mdl_pass_ct_H{$seq_mdl1} = 0; }
      if(! defined $mdl_fail_ct_H{$seq_mdl1}) { $mdl_fail_ct_H{$seq_mdl1} = 0; }
      if($seq_pass_fail eq "PASS") { $mdl_pass_ct_H{$seq_mdl1}++; }
      if($seq_pass_fail eq "FAIL") { $mdl_fail_ct_H{$seq_mdl1}++; }
    }

    my $ftr_nprinted   = 0; # number of total features printed for this sequence 
    my $sgm_nprinted   = 0; # number of total segments printed for this sequence
    my $alt_nprinted   = 0; # number of total alerts printed for this sequence
    my $alt_nftr       = 0; # number of features we've printed at least 1 alert for
    my $alt_nseqftr    = 0; # number of features we've printed for this sequence/feature combo
    my %alt_seqcode_H  = (); # key is alert code: '1' if we've printed >= 1 alerts for this sequence/code combo

    # print per-sequence alerts, if any
    if(defined $alt_seq_instances_HHR->{$seq_name}) { 
      foreach $alt_code (@seq_alt_code_A) { 
        my $alt_instance = alert_sequence_instance_fetch($alt_seq_instances_HHR, $seq_name, $alt_code);
        if(defined $alt_instance) { 
          if(($alt_nprinted == 0) && (scalar(@data_alt_AA) > 0)) { 
            push(@data_alt_AA, []);  # push empty array --> blank line 
          }
          if(! defined $alt_seqcode_H{$alt_code}) { 
            $alt_seq_ct_H{$alt_code}++; 
            $alt_seqcode_H{$alt_code} = 1;
          }
          if($alt_nseqftr == 0) { 
            $alt_nftr++;
          }
          my @instance_str_A = split(":VADRSEP:", $alt_instance);
          foreach my $instance_str (@instance_str_A) { 
            $alt_nseqftr++;
            $alt_ct_H{$alt_code}++;
            my $alt_idx2print = ($seq_idx + 1) . "." . $alt_nftr . "." . $alt_nseqftr;
            push(@data_alt_AA, [$alt_idx2print, $seq_name, $seq_mdl1, "-", "-", "-", $alt_code, 
                                $alt_info_HHR->{$alt_code}{"causes_failure"} ? "yes" : "no", 
                                helper_tabular_replace_spaces($alt_info_HHR->{$alt_code}{"sdesc"}), 
                                $alt_info_HHR->{$alt_code}{"ldesc"} . (($instance_str eq "VADRNULL") ? "" : " [" . $instance_str . "]")]);
            $alt_nprinted++;
          }
        }
      }
    }

    if($seq_mdl1 ne "-") { 
      $nftr = scalar(@{$ftr_info_HAHR->{$seq_mdl1}});
      my $ftr_info_AHR = \@{$ftr_info_HAHR->{$seq_mdl1}}; # for convenience
      for(my $ftr_idx = 0; $ftr_idx < $nftr; $ftr_idx++) { 
        my $ftr_results_HR = $ftr_results_HHAHR->{$seq_mdl1}{$seq_name}[$ftr_idx]; # for convenience
        my $ftr_idx2print = ($seq_idx + 1) . "." . ($seq_nftr_annot + 1);
        if((defined $ftr_results_HR->{"n_start"}) || (defined $ftr_results_HR->{"p_start"})) { 
          $seq_nftr_annot++;
          my $ftr_name = $ftr_info_AHR->[$ftr_idx]{"outname"};
          my $ftr_name2print = helper_tabular_replace_spaces($ftr_name);
          my $ftr_type = $ftr_info_AHR->[$ftr_idx]{"type"};
          my $ftr_strand   = helper_tabular_ftr_results_strand($ftr_info_AHR, $ftr_results_HR, $ftr_idx);
          my $ftr_trunc    = helper_tabular_ftr_results_trunc_string($ftr_results_HR);
          my $ftr_n_start  = (defined $ftr_results_HR->{"n_start"})   ? $ftr_results_HR->{"n_start"}   : "-";
          my $ftr_n_stop   = (defined $ftr_results_HR->{"n_stop"})    ? $ftr_results_HR->{"n_stop"}    : "-";
          my $ftr_n_stop_c = (defined $ftr_results_HR->{"n_stop_c"})  ? $ftr_results_HR->{"n_stop_c"}  : "-";
          if(($ftr_n_stop_c ne "-") && ($ftr_n_stop_c ne "?") && ($ftr_n_stop_c == $ftr_n_stop)) { $ftr_n_stop_c = "-"; }
          my $ftr_p_start  = (defined $ftr_results_HR->{"p_start"})   ? $ftr_results_HR->{"p_start"}   : "-";
          my $ftr_p_stop   = (defined $ftr_results_HR->{"p_stop"})    ? $ftr_results_HR->{"p_stop"}    : "-";
          my $ftr_p_stop_c = (defined $ftr_results_HR->{"p_trcstop"}) ? $ftr_results_HR->{"p_trcstop"} : "-";
          if($ftr_p_stop_c ne "-") { 
            $ftr_p_stop_c =~ s/;.*$//; # keep only first early stop position
          }
          my $ftr_p_score = (defined $ftr_results_HR->{"p_score"})  ? $ftr_results_HR->{"p_score"} : "-";
          if((defined $ftr_results_HR->{"n_5trunc"}) && ($ftr_results_HR->{"n_5trunc"})) { 
            $seq_nftr_5trunc++; 
          }
          if((defined $ftr_results_HR->{"n_3trunc"}) && ($ftr_results_HR->{"n_3trunc"})) { 
            $seq_nftr_3trunc++; 
          }

          my $ftr_alt_str = helper_output_feature_alert_strings($seq_name, $ftr_idx, 1, $alt_info_HHR, \@ftr_alt_code_A, $alt_ftr_instances_HHHR, $FH_HR);
          if($ftr_alt_str ne "") { 
            $seq_nftr_alt++; 
            $seq_nftr_alt += $ftr_alt_str =~ tr/,//; # plus 1 for each comma
          }

          my $s_coords_str   = ""; # sequence coordinate string for feature
          my $m_coords_str   = ""; # model    coordinate string for feature
          my $ftr_nsgm_annot = 0;
          my $ftr_len_by_sgm = 0;
          my $ftr_first_sgm  = $ftr_info_AHR->[$ftr_idx]{"5p_sgm_idx"};
          my $ftr_final_sgm  = $ftr_info_AHR->[$ftr_idx]{"3p_sgm_idx"};
          my $ftr_nsgm       = $ftr_final_sgm - $ftr_first_sgm + 1;
          for(my $sgm_idx = $ftr_first_sgm; $sgm_idx <= $ftr_final_sgm; $sgm_idx++) { 
            if((defined $sgm_results_HHAHR) && 
               (defined $sgm_results_HHAHR->{$seq_mdl1}) && 
               (defined $sgm_results_HHAHR->{$seq_mdl1}{$seq_name}) && 
               (defined $sgm_results_HHAHR->{$seq_mdl1}{$seq_name}[$sgm_idx]) && 
               (defined $sgm_results_HHAHR->{$seq_mdl1}{$seq_name}[$sgm_idx]{"sstart"})) { 
              $ftr_nsgm_annot++;
              my $sgm_idx2print = ($seq_idx + 1) . "." . $seq_nftr_annot . "." . $ftr_nsgm_annot;
              my $sgm_results_HR = $sgm_results_HHAHR->{$seq_mdl1}{$seq_name}[$sgm_idx]; # for convenience
              my $sgm_sstart = $sgm_results_HR->{"sstart"};
              my $sgm_sstop  = $sgm_results_HR->{"sstop"};
              my $sgm_mstart = $sgm_results_HR->{"mstart"};
              my $sgm_mstop  = $sgm_results_HR->{"mstop"};
              my $sgm_slen   = abs($sgm_sstart - $sgm_sstop) + 1;
              my $sgm_mlen   = abs($sgm_mstart - $sgm_mstop) + 1;
              my $sgm_strand = $sgm_results_HR->{"strand"};
              my $sgm_trunc  = helper_tabular_sgm_results_trunc_string($sgm_results_HR);
              my $sgm_pp5    = ($sgm_results_HR->{"startpp"} == -1) ? "-" : $sgm_results_HR->{"startpp"};
              my $sgm_pp3    = ($sgm_results_HR->{"stoppp"}  == -1) ? "-" : $sgm_results_HR->{"stoppp"};
              my $sgm_gap5   = ($sgm_results_HR->{"startgap"}) ? "yes" : "no";
              my $sgm_gap3   = ($sgm_results_HR->{"stopgap"})  ? "yes" : "no";
              
              if($s_coords_str ne "") { $s_coords_str .= ","; }
              if($m_coords_str ne "") { $m_coords_str .= ","; }
              $s_coords_str .= $sgm_sstart . ".." . $sgm_sstop . ":" . $sgm_strand;
              $m_coords_str .= $sgm_mstart . ".." . $sgm_mstop . ":+"; # always positive
              $ftr_len_by_sgm += abs($sgm_sstart - $sgm_sstop) + 1;
              
              if(($sgm_nprinted == 0) && (scalar(@data_sgm_AA) > 0)) { 
                push(@data_sgm_AA, []); # empty array -> blank line
              }
              push(@data_sgm_AA, [$sgm_idx2print, $seq_name, $seq_len, $seq_pass_fail, $seq_mdl1, $ftr_type, $ftr_name2print, ($ftr_idx+1), 
                                  $ftr_nsgm, ($sgm_idx-$ftr_first_sgm+1), $sgm_sstart, $sgm_sstop, $sgm_mstart, $sgm_mstop, $sgm_slen, $sgm_strand, 
                                  $sgm_trunc, $sgm_pp5, $sgm_pp3, $sgm_gap5, $sgm_gap3]);
              $sgm_nprinted++;
            }
          }
          my $ftr_nsgm_noannot = $ftr_nsgm - $ftr_nsgm_annot;
          if($ftr_len_by_sgm == 0) { $ftr_len_by_sgm = "-"; }
          if($ftr_alt_str eq "")   { $ftr_alt_str = "-"; }

          if(($ftr_nprinted == 0) && (scalar(@data_ftr_AA) > 0)) { 
            push(@data_ftr_AA, []); 
          } # empty array -> blank line
          push(@data_ftr_AA, [$ftr_idx2print, $seq_name, $seq_len, $seq_pass_fail, $seq_mdl1, $ftr_type, $ftr_name2print, $ftr_len_by_sgm, 
                                  ($ftr_idx+1), $ftr_strand, $ftr_n_start, $ftr_n_stop, $ftr_n_stop_c, $ftr_trunc, $ftr_p_start, $ftr_p_stop, $ftr_p_stop_c, 
                                  $ftr_p_score, $ftr_nsgm_annot, $ftr_nsgm_noannot, $s_coords_str, $m_coords_str,
                                  $ftr_alt_str]);
          $ftr_nprinted++;

          # print per-feature alerts, if any
          $alt_nseqftr = 0;
          if((defined $alt_ftr_instances_HHHR->{$seq_name}) && 
             (defined $alt_ftr_instances_HHHR->{$seq_name}{$ftr_idx})) { 
            foreach my $alt_code (@ftr_alt_code_A) { 
              my $alt_instance = alert_feature_instance_fetch($alt_ftr_instances_HHHR, $seq_name, $ftr_idx, $alt_code);
              if(defined $alt_instance) { 
                if(($alt_nprinted == 0) && (scalar(@data_alt_AA) > 0)) { 
                  push(@data_alt_AA, []); # empty array -> blank line
                }
                if(! defined $alt_seqcode_H{$alt_code}) { 
                  $alt_seq_ct_H{$alt_code}++; 
                  $alt_seqcode_H{$alt_code} = 1;
                }
                if($alt_nseqftr == 0) { 
                  $alt_nftr++;
                }
                my @instance_str_A = split(":VADRSEP:", $alt_instance);
                foreach my $instance_str (@instance_str_A) { 
                  $alt_nseqftr++;
                  $alt_ct_H{$alt_code}++;
                  my $alt_idx2print = ($seq_idx + 1) . "." . $alt_nftr . "." . $alt_nseqftr;
                  push(@data_alt_AA, [$alt_idx2print, $seq_name, $seq_mdl1, $ftr_type, $ftr_name2print, ($ftr_idx+1), $alt_code, 
                                      $alt_info_HHR->{$alt_code}{"causes_failure"} ? "yes" : "no", 
                                      helper_tabular_replace_spaces($alt_info_HHR->{$alt_code}{"sdesc"}), 
                                      $alt_info_HHR->{$alt_code}{"ldesc"} . (($instance_str eq "VADRNULL") ? "" : " [" . $instance_str . "]")]);
                  $alt_nprinted++;
                }
              }
            }
          }
        }
      }
    }
    my $seq_alt_str = helper_output_sequence_alert_strings($seq_name, 1, $alt_info_HHR, \@seq_alt_code_A, $alt_seq_instances_HHR, $FH_HR);
    if($seq_alt_str ne "") { 
      $seq_nseq_alt = 1;
      $seq_nseq_alt += $seq_alt_str =~ tr/,//; # plus 1 for each comma
    }
    my $seq_nftr_notannot = $nftr - $seq_nftr_annot;
    if($seq_alt_str eq "")   { $seq_alt_str  = "-"; }
    if($seq_annot   eq "no") { $seq_nftr_annot = $seq_nftr_notannot = $seq_nftr_5trunc = $seq_nftr_3trunc = $seq_nftr_alt = "-"; }

    push(@data_ant_AA, [($seq_idx+1), $seq_name, $seq_len, $seq_pass_fail, $seq_annot, $seq_mdl1, $seq_grp1, $seq_subgrp1, 
                            $seq_nftr_annot, $seq_nftr_notannot, $seq_nftr_5trunc, $seq_nftr_3trunc, $seq_nftr_alt, $seq_alt_str]);
    
    push(@data_cls_AA, [($seq_idx+1), $seq_name, $seq_len, $seq_pass_fail, $seq_annot, $seq_mdl1, 
                            helper_tabular_replace_spaces($seq_grp1), 
                            helper_tabular_replace_spaces($seq_subgrp1), 
                            $seq_score, $seq_scpnt, $seq_scov, $seq_mcov, $seq_bias, $seq_nhits, $seq_strand, $seq_mdl2, 
                            helper_tabular_replace_spaces($seq_grp2), 
                            helper_tabular_replace_spaces($seq_subgrp2), 
                            $seq_scdiff, $seq_diffpnt, $seq_alt_str]);
  }

  # add data to the alert count table
  my $alt_idx = 0;
  my $zero_alerts = 1; # set to '0' below if we have >= 1 alerts
  my $sum_alt_ct     = 0;
  my $sum_alt_seq_ct = 0;
  my $alc_sep_flag = 0;
  foreach my $alt_code (@alt_code_A) { 
    if($alt_ct_H{$alt_code} > 0) { 
      if(! $alt_info_HH{$alt_code}{"causes_failure"}) { 
        $alc_sep_flag = 1; 
      }
      if(($alt_info_HH{$alt_code}{"causes_failure"}) && $alc_sep_flag) { 
        # print separation line between alerts that cause and do not cause failure
        push(@data_alc_AA, []); # separator line
        $alc_sep_flag = 0; 
      }
      $alt_idx++;
      push(@data_alc_AA, [$alt_idx, $alt_code, 
                          ($alt_info_HH{$alt_code}{"causes_failure"} ? "yes" : "no"), 
                          helper_tabular_replace_spaces($alt_info_HH{$alt_code}{"sdesc"}), 
                          $alt_info_HH{$alt_code}{"pertype"}, 
                          $alt_ct_H{$alt_code}, $alt_seq_ct_H{$alt_code},
                          $alt_info_HHR->{$alt_code}{"ldesc"}]);
      $sum_alt_ct     += $alt_ct_H{$alt_code};
      $sum_alt_seq_ct += $alt_seq_ct_H{$alt_code};
      $zero_alerts = 0;
    }
  }
  if(! $zero_alerts) { 
    push(@data_alc_AA, []); # separator line
  }

  # add data to the model table
  my @mdl_tbl_order_A = (sort { $mdl_cls_ct_HR->{$b} <=> $mdl_cls_ct_HR->{$a} } keys (%{$mdl_cls_ct_HR}));
  my $mdl_tbl_idx = 0;
  my $sum_mdl_cls_ct     = 0;
  my $sum_mdl_pass_ct    = 0;
  my $sum_mdl_fail_ct    = 0;
  my $sum_mdl_noannot_ct = 0;
  foreach $mdl_name (@mdl_tbl_order_A) { 
    if($mdl_cls_ct_HR->{$mdl_name} > 0) { 
      $mdl_tbl_idx++;
      $mdl_idx = $mdl_idx_H{$mdl_name};
      my $mdl_ant_ct = (defined $mdl_ant_ct_HR->{$mdl_name}) ? $mdl_ant_ct_HR->{$mdl_name} : 0;
      push(@data_mdl_AA, [$mdl_tbl_idx, $mdl_name, 
                          (defined $mdl_info_AHR->[$mdl_idx]{"group"})    ? $mdl_info_AHR->[$mdl_idx]{"group"}    : "-", 
                          (defined $mdl_info_AHR->[$mdl_idx]{"subgroup"}) ? $mdl_info_AHR->[$mdl_idx]{"subgroup"} : "-", 
                          $mdl_cls_ct_HR->{$mdl_name},
                          (defined $mdl_pass_ct_H{$mdl_name}) ? $mdl_pass_ct_H{$mdl_name} : 0, 
                          (defined $mdl_fail_ct_H{$mdl_name}) ? $mdl_fail_ct_H{$mdl_name} : 0]); 
      $sum_mdl_cls_ct     += $mdl_cls_ct_HR->{$mdl_name};
      $sum_mdl_pass_ct    += (defined $mdl_pass_ct_H{$mdl_name}) ? $mdl_pass_ct_H{$mdl_name} : 0;
      $sum_mdl_fail_ct    += (defined $mdl_fail_ct_H{$mdl_name}) ? $mdl_fail_ct_H{$mdl_name} : 0;
      $sum_mdl_noannot_ct += $mdl_cls_ct_HR->{$mdl_name} - $mdl_ant_ct;
    }
  }
  # add mdl summary line
  push(@data_mdl_AA, []); # separator line
  push(@data_mdl_AA, ["-", "*all*", "-", "-", 
                      $sum_mdl_cls_ct, 
                      $sum_mdl_pass_ct, 
                      $sum_mdl_fail_ct]);
  # add no-model line (sequences that were not classified)
  push(@data_mdl_AA, ["-", "*none*", "-", "-", 
                      $nseq - $sum_mdl_cls_ct, 
                      0, 
                      $nseq - $sum_mdl_cls_ct]);
  push(@data_mdl_AA, []); # separator line

  # output the tables:
  ofile_TableHumanOutput(\@data_ant_AA, \@head_ant_AA, \@clj_ant_A, undef, undef, "  ", "-", "#", "#", "", 1, $FH_HR->{"ant"}, undef, $FH_HR);
  ofile_TableHumanOutput(\@data_cls_AA, \@head_cls_AA, \@clj_cls_A, undef, undef, "  ", "-", "#", "#", "", 1, $FH_HR->{"cls"}, undef, $FH_HR);
  ofile_TableHumanOutput(\@data_ftr_AA, \@head_ftr_AA, \@clj_ftr_A, undef, undef, "  ", "-", "#", "#", "", 1, $FH_HR->{"ftr"}, undef, $FH_HR);
  ofile_TableHumanOutput(\@data_sgm_AA, \@head_sgm_AA, \@clj_sgm_A, undef, undef, "  ", "-", "#", "#", "", 1, $FH_HR->{"sgm"}, undef, $FH_HR);
  ofile_TableHumanOutput(\@data_alt_AA, \@head_alt_AA, \@clj_alt_A, undef, undef, "  ", "-", "#", "#", "", 1, $FH_HR->{"alt"}, undef, $FH_HR);
  ofile_TableHumanOutput(\@data_alc_AA, \@head_alc_AA, \@clj_alc_A, undef, undef, "  ", "-", "#", "#", "", 0, $FH_HR->{"alc"}, undef, $FH_HR);
  ofile_TableHumanOutput(\@data_mdl_AA, \@head_mdl_AA, \@clj_mdl_A, undef, undef, "  ", "-", "#", "#", "", 0, $FH_HR->{"mdl"}, undef, $FH_HR);

  return $zero_alerts;
}
    
#################################################################
# Subroutine : helper_tabular_ftr_results_strand()
# Incept:      EPN, Tue Mar  5 09:10:36 2019
#
# Purpose:    Return string describing feature strand based on 
#             $ftr_results_HR->{"n_strand"} && $ftr_results_HR->{"p_strand"}
#
# Arguments: 
#  $ftr_info_AHR:    REF to array of hashes with information on the features, PRE-FILLED
#  $ftr_results_HR:  REF to hash of feature results for one sequence/feature pair
#  $ftr_idx:         feature index
# 
# Returns:    "+", "-" or "?" (if n_strand && p_strand disagree or neither exists)
#
# Dies:       never
#
################################################################# 
sub helper_tabular_ftr_results_strand { 
  my $sub_name = "helper_tabular_ftr_results_strand()";
  my $nargs_exp = 3;
  if(scalar(@_) != $nargs_exp) { die "ERROR $sub_name entered with wrong number of input args"; }

  my ($ftr_info_AHR, $ftr_results_HR, $ftr_idx) = (@_);

  if(vdr_FeatureTypeIsCds($ftr_info_AHR, $ftr_idx)) { 
    if((! defined $ftr_results_HR->{"n_strand"}) && 
       (! defined $ftr_results_HR->{"p_strand"})) { 
      # neither defined
      return "?";
    }
    if((defined $ftr_results_HR->{"n_strand"}) && 
       (defined $ftr_results_HR->{"p_strand"})) { 
      if($ftr_results_HR->{"n_strand"} ne $ftr_results_HR->{"p_strand"}) { 
        # both defined, but they disagree
        return "?";
      }
      # both defined and both agree
      return $ftr_results_HR->{"n_strand"}; 
    }
    if(defined $ftr_results_HR->{"n_strand"}) { 
      # only n_strand defined
      return $ftr_results_HR->{"n_strand"}; 
    }
    # only p_strand defined
    return $ftr_results_HR->{"p_strand"}; 
  } # end of 'if(vdr_FeatureTypeIsCds($ftr_info_AHR, $ftr_idx))'
  else { 
    return (defined $ftr_results_HR->{"n_strand"}) ? $ftr_results_HR->{"n_strand"} : "?";
  }
}

#################################################################
# Subroutine : helper_tabular_ftr_results_trunc_string()
# Incept:      EPN, Tue Mar  5 09:10:36 2019
#
# Purpose:    Return string describing truncation mode based on 
#             $ftr_results_HR->{"n_5trunc"} && $ftr_results_HR->{"n_3trunc"}
#
# Arguments: 
#  $ftr_results_HR:   REF to hash of feature results for one sequence/feature pair
#
# Returns:    "5'&3'", "5'", "3'", "no", or "?"
#
# Dies:       never
#
################################################################# 
sub helper_tabular_ftr_results_trunc_string { 
  my $sub_name = "helper_tabular_ftr_results_trunc_string()";
  my $nargs_exp = 1;
  if(scalar(@_) != $nargs_exp) { die "ERROR $sub_name entered with wrong number of input args"; }

  my ($ftr_results_HR) = (@_);

  if((! defined $ftr_results_HR->{"n_5trunc"}) || 
     (! defined $ftr_results_HR->{"n_3trunc"})) { 
    return "?";
  }
  if(($ftr_results_HR->{"n_5trunc"}) && 
     ($ftr_results_HR->{"n_3trunc"})) { 
    return "5'&3'";
  }
  if($ftr_results_HR->{"n_5trunc"}) { 
    return "5'";
  }
  if($ftr_results_HR->{"n_3trunc"}) { 
    return "3'";
  }
  return "no";
}

#################################################################
# Subroutine : helper_tabular_sgm_results_trunc_string()
# Incept:      EPN, Tue Mar  5 15:02:34 2019
#
# Purpose:    Return string describing truncation mode based on 
#             $sgm_results_HR->{"5trunc"} && $sgm_results_HR->{"3trunc"}
#
# Arguments: 
#  $sgm_results_HR:   REF to hash of model results for one sequence/model pair
#
# Returns:    "5'&3'", "5'", "3'", "no", or "?"
#
# Dies:       never
#
################################################################# 
sub helper_tabular_sgm_results_trunc_string { 
  my $sub_name = "helper_tabular_sgm_results_trunc_string()";
  my $nargs_exp = 1;
  if(scalar(@_) != $nargs_exp) { die "ERROR $sub_name entered with wrong number of input args"; }

  my ($sgm_results_HR) = (@_);

  if((! defined $sgm_results_HR->{"5trunc"}) || 
     (! defined $sgm_results_HR->{"3trunc"})) { 
    return "?";
  }
  if(($sgm_results_HR->{"5trunc"}) && 
     ($sgm_results_HR->{"3trunc"})) { 
    return "5'&3'";
  }
  if($sgm_results_HR->{"5trunc"}) { 
    return "5'";
  }
  if($sgm_results_HR->{"3trunc"}) { 
    return "3'";
  }
  return "no";
}

#################################################################
# Subroutine:  helper_tabular_replace_spaces
# Incept:      EPN, Fri Mar 29 13:57:35 2019
#
# Purpose:    Given a string, replace any spaces in it with "_".
#
# Arguments: 
#  $str:       string to remove spaces from
#
# Returns:    $str with spaces converted to "_"
#
################################################################# 
sub helper_tabular_replace_spaces { 
  my $sub_name = "helper_tabular_replace_spaces";
  my $nargs_exp = 1;
  if(scalar(@_) != $nargs_exp) { die "ERROR $sub_name entered with wrong number of input args"; }

  my ($str) = @_;

  $str =~ s/\s/\_/g;  # replace each space with "_"

  return $str;
}

#################################################################
#
# Subroutines for creating feature table output:
# output_feature_table
# output_parent_child_relationships 
# helper_ftable_coords_from_nt_prediction 
# helper_ftable_coords_prot_only_prediction 
# helper_ftable_start_stop_arrays_to_coords 
# helper_ftable_coords_to_out_str 
# helper_ftable_add_qualifier_from_ftr_info
# helper_ftable_add_qualifier_from_ftr_results
# helper_ftable_class_model_for_sequence
# helper_ftable_process_feature_alerts
# helper_ftable_process_sequence_alerts
#
#################################################################

#################################################################
# Subroutine: output_feature_table()
# Incept:     EPN, Tue Dec  5 13:49:17 2017 [rewritten Tue Oct 30 05:59:04 2018]
# Purpose:    Output the feature table for all sequences.
#
# Arguments:
#  $mdl_cls_ct_HR:           REF to hash with counts of seqs classified per model
#  $seq_name_AR:             REF to hash of arrays with information on the sequences, PRE-FILLED
#  $ftr_info_HAHR:           REF to hash of arrays with information on the features, PRE-FILLED
#  $sgm_info_HAHR:           REF to hash of arrays with information on the segments, PRE-FILLED
#  $alt_info_HHR:            REF to the alert info hash of arrays, PRE-FILLED
#  $cls_results_HHHR:        REF to 3D hash of classification results, PRE-FILLED
#  $ftr_results_HAHR:        REF to feature results AAH, PRE-FILLED
#  $sgm_results_HAHR:        REF to model results AAH, PRE-FILLED
#  $alt_seq_instances_HHR:   REF to 2D hash with per-sequence alerts, PRE-FILLED
#  $alt_ftr_instances_HHHR:  REF to array of 2D hashes with per-feature alerts, PRE-FILLED
#  $opt_HHR:                 REF to 2D hash of option values, see top of sqp_opts.pm for description
#  $ofile_info_HHR:          REF to the 2D hash of output file information
#             
# Returns:  Number of sequences that 'pass'.
# 
# Dies:     never
#
#################################################################
sub output_feature_table { 
  my $sub_name = "output_feature_table";
  my $nargs_exp = 12;
  if(scalar(@_) != $nargs_exp) { die "ERROR $sub_name entered with wrong number of input args"; }

  my ($mdl_cls_ct_HR, $seq_name_AR, $ftr_info_HAHR, $sgm_info_HAHR, $alt_info_HHR, 
      $cls_results_HHHR, $ftr_results_HHAHR, $sgm_results_HHAHR, $alt_seq_instances_HHR, 
      $alt_ftr_instances_HHHR, $opt_HHR, $ofile_info_HHR) = @_;

  my $do_blast = opt_Get("--skipblast", $opt_HHR) ? 0 : 1;

  my $FH_HR = $ofile_info_HHR->{"FH"}; # for convenience
  my $pass_ftbl_FH = $FH_HR->{"pass_tbl"};     # feature table for PASSing sequences
  my $fail_ftbl_FH = $FH_HR->{"fail_tbl"};     # feature table for FAILing sequences
  my $pass_list_FH = $FH_HR->{"pass_list"};    # list of PASSing seqs
  my $fail_list_FH = $FH_HR->{"fail_list"};    # list of FAILing seqs
  my $alerts_FH    = $FH_HR->{"alerts_list"};  # list of alerts
  print $alerts_FH "#sequence\terror\tfeature\terror-description\n";

  my $ret_npass = 0;  # number of sequences that pass, returned from this subroutine

  my $nseq = scalar(@{$seq_name_AR}); # nseq: number of sequences
  my $nalt = scalar(keys %{$alt_info_HHR});

  my $do_nomisc   = opt_Get("--nomisc",   $opt_HHR); # 1 to never output misc_features
  my $do_noprotid = opt_Get("--noprotid", $opt_HHR); # 1 to never output protein_id qualifiers

  # determine order of alert codes to print
  my $alt_code;
  my @seq_alt_code_A = (); # per-sequence alerts in output order
  my @ftr_alt_code_A = (); # per-feature  alerts in output order
  alert_order_arrays($alt_info_HHR, undef, \@seq_alt_code_A, \@ftr_alt_code_A);

  # define the hard-coded type priority hash, which defines the order of types in the feature table output, lower is higher priority
  my %type_priority_H = ();
  $type_priority_H{"gene"}         = 0;
  $type_priority_H{"CDS"}          = 1;
  $type_priority_H{"misc_feature"} = 2;
  $type_priority_H{"mat_peptide"}  = 3;
  my $npriority = scalar(keys %type_priority_H);
  # reference for the way we sort the information we collect for the feature table
  #https://stackoverflow.com/questions/10395383/sorting-an-array-of-hash-by-multiple-keys-perl      

  my $qval_sep = ":GPSEP:"; # value separating multiple qualifier values in a single element of $ftr_info_HAHR->{$mdl_name}[$ftr_idx]{}
  # NOTE: $qval_sep == ':GPSEP:' is hard-coded value for separating multiple qualifier values for the same 
  # qualifier (see vadr.pm::vdr_GenBankStoreQualifierValue)

  my %ftr_min_len_HA = (); # hash of arrays with minimum valid length per model/feature, 1D keys are model names, 2D elements are feature indices
  my $mdl_name = undef;
  my $ftr_idx = undef;
  foreach $mdl_name (sort keys (%{$mdl_cls_ct_HR})) { 
    my $nftr = scalar(@{$ftr_info_HAHR->{$mdl_name}});
    @{$ftr_min_len_HA{$mdl_name}} = ();
    for(my $ftr_idx = 0; $ftr_idx < $nftr; $ftr_idx++) { 
      $ftr_min_len_HA{$mdl_name}[$ftr_idx] = (vdr_FeatureTypeIsCdsOrMatPeptideOrGene($ftr_info_HAHR->{$mdl_name}, $ftr_idx)) ?
          opt_Get("--xminntlen", $opt_HHR) : 1;
    }
  }

  # main loop: for each sequence
  for(my $seq_idx = 0; $seq_idx < $nseq; $seq_idx++) { 
    my $seq_name  = $seq_name_AR->[$seq_idx];
    
    my @ftout_AH      = (); # array of hashes with output for feature table, kept in a hash so we can sort before outputting
    my $ftidx         = 0;  # index in @ftout_AH
    my $min_coord     = -1; # minimum coord in this feature
    my $cur_min_coord = -1; # minimum coord in this segment
    my %ftr_idx2ftout_idx_H = (); # key is feature index $fidx, value is $ftidx index in @ftout_AH that $fidx corresponds to
    my $i;

    my @seq_alert_A = (); # all alerts for this sequence
    my @seq_note_A  = (); # all notes for this sequence

    my $missing_codon_start_flag = 0; # set to 1 if a feature for this sequence should have a codon_start value added but doesn't

    # first check for per-sequence alerts
    my $seq_alt_str = helper_output_sequence_alert_strings($seq_name, 0, $alt_info_HHR, \@seq_alt_code_A, $alt_seq_instances_HHR, $FH_HR);
    helper_ftable_process_sequence_alerts($seq_alt_str, $seq_name, $alt_info_HHR, $alt_seq_instances_HHR, \@seq_alert_A, $FH_HR);

    $mdl_name = helper_ftable_class_model_for_sequence($cls_results_HHHR, $seq_name);
    if(defined $mdl_name) { 
      my $ftr_info_AHR     = \@{$ftr_info_HAHR->{$mdl_name}};     # for convenience
      my $ftr_results_HAHR = \%{$ftr_results_HHAHR->{$mdl_name}}; # for convenience
      my $sgm_results_HAHR = \%{$sgm_results_HHAHR->{$mdl_name}}; # for convenience
      my $nftr = scalar(@{$ftr_info_AHR});
      # variables related to protein_id qualifiers for CDS and mat_peptides
      my $nprotein_id = 0; # index of protein_id qualifier, incremented as they are added
      my %ftr_idx2protein_id_idx_H = (); # key is a feature index that is a CDS, value is protein_id index for that feature

      for($ftr_idx = 0; $ftr_idx < $nftr; $ftr_idx++) { 
        if(check_for_valid_feature_prediction(\%{$ftr_results_HAHR->{$seq_name}[$ftr_idx]}, $ftr_min_len_HA{$mdl_name}[$ftr_idx])) { 

          # initialize
          my $is_5trunc               = 0;  # '1' if this feature is truncated at the 3' end
          my $is_3trunc               = 0;  # '1' if this feature is truncated at the 3' end
          my $is_misc_feature         = 0;  # '1' if this feature turns into a misc_feature due to alert(s)
          my $is_skipped_misc_feature = 0;  # '1' if this feature *would be* a misc_feature due to alert(s) but --nomisc prevents it
          my $ftr_coords_str          = ""; # string of coordinates for this feature
          my $ftr_out_str             = ""; # output string for this feature
          my $is_cds_or_mp            = vdr_FeatureTypeIsCdsOrMatPeptide($ftr_info_AHR, $ftr_idx);
          my $is_cds                  = vdr_FeatureTypeIsCds($ftr_info_AHR, $ftr_idx);
          my $parent_ftr_idx          = vdr_FeatureParentIndex($ftr_info_AHR, $ftr_idx); # will be -1 if has no parents
          my $parent_is_cds           = ($parent_ftr_idx == -1) ? 0 : vdr_FeatureTypeIsCds($ftr_info_AHR, $parent_ftr_idx);

          # sanity check
          if($is_cds && $parent_is_cds) { 
            ofile_FAIL("ERROR in $sub_name, feature $ftr_idx is a CDS and its parent is a CDS, $sub_name can't handle this", 1, $FH_HR);
          }          

          my $defined_n_start   = (defined $ftr_results_HAHR->{$seq_name}[$ftr_idx]{"n_start"}) ? 1: 0;
          my $defined_p_start   = (defined $ftr_results_HAHR->{$seq_name}[$ftr_idx]{"p_start"}) ? 1: 0;
          my $feature_type      = $ftr_info_AHR->[$ftr_idx]{"type"}; # type of feature, e.g. 'CDS' or 'mat_peptide' or 'gene'
          my $orig_feature_type = $feature_type;                     # original feature type ($feature_type could be changed to misc_feature)
          
          # determine coordinates for the feature
          $is_5trunc = $ftr_results_HAHR->{$seq_name}[$ftr_idx]{"n_5trunc"}; 
          $is_3trunc = $ftr_results_HAHR->{$seq_name}[$ftr_idx]{"n_3trunc"}; 
          if(! $defined_n_start) { 
            # $defined_p_start must be TRUE
            $ftr_coords_str = helper_ftable_coords_prot_only_prediction($seq_name, $ftr_idx, $is_5trunc, $is_3trunc, \$min_coord, 
                                                                        $ftr_results_HAHR, $FH_HR);
          }
          else { # $defined_n_start is '1'
            $ftr_coords_str = helper_ftable_coords_from_nt_prediction($seq_name, $ftr_idx, $is_5trunc, $is_3trunc, \$min_coord, 
                                                                      $ftr_info_AHR, \%{$sgm_results_HHAHR->{$mdl_name}}, $FH_HR);
          }
          
          # fill an array and strings with all alerts for this sequence/feature combo
          my $ftr_alt_str = helper_output_feature_alert_strings($seq_name, $ftr_idx, 0, $alt_info_HHR, \@ftr_alt_code_A, $alt_ftr_instances_HHHR, $FH_HR);
          if(helper_ftable_process_feature_alerts($ftr_alt_str, $seq_name, $ftr_idx, $ftr_info_AHR, $alt_info_HHR, $alt_ftr_instances_HHHR, \@seq_alert_A, $FH_HR)) { 
            # hard-coded list of feature types that do NOT become misc_features even if they have fatal alerts
            if(($feature_type ne "gene") && 
               ($feature_type ne "5'UTR") && 
               ($feature_type ne "3'UTR") && 
               ($feature_type ne "operon")) { 
              if($do_nomisc) { # --nomisc enabled
                $is_skipped_misc_feature = 1;
                # we use this flag *only* to avoid setting $missing_codon_start_flag below
              }
              else { 
                $is_misc_feature = 1;
                $feature_type = "misc_feature";
              }
            }
          }
          
          # convert coordinate string to output string
          $ftr_out_str = helper_ftable_coords_to_out_str($ftr_coords_str, $feature_type, $FH_HR);
          
          # add qualifiers: product, gene, exception and codon_start
          if(! $is_misc_feature) { 
            $ftr_out_str .= helper_ftable_add_qualifier_from_ftr_info($ftr_idx, "product", $qval_sep, $ftr_info_AHR, $FH_HR);
            if(! $is_cds_or_mp) { 
              $ftr_out_str .= helper_ftable_add_qualifier_from_ftr_info($ftr_idx, "gene", $qval_sep, $ftr_info_AHR, $FH_HR);
            }
            my $ftr_nsgm = $ftr_coords_str =~ tr/\n//; # counts number of lines of ftr_coords_str (this is number of segments)
            if($ftr_nsgm > 1) { # only annotate ribsomal_slippage if more than one segments exist
              $ftr_out_str .= helper_ftable_add_qualifier_from_ftr_info($ftr_idx, "ribosomal_slippage", $qval_sep, $ftr_info_AHR, $FH_HR);
            }
            # have to be a little careful with 'exception' because there's a special case: 
            # "exception":"ribosomal slippage" should only be added if we have > 1 segment
            my $exception_str = helper_ftable_add_qualifier_from_ftr_info($ftr_idx, "exception", $qval_sep, $ftr_info_AHR, $FH_HR);
            if(($exception_str =~ /\t\t\texception\tribosomal slippage\n/) && ($ftr_nsgm == 1)) { 
              # remove ribosomal slippage if it exists
              $exception_str =~ s/\t\t\texception\tribosomal slippage\n//;
            }
            $ftr_out_str .= $exception_str;

            # add ncRNA_class qualifiers, if any
            $ftr_out_str .= helper_ftable_add_qualifier_from_ftr_info($ftr_idx, "ncRNA_class", $qval_sep, $ftr_info_AHR, $FH_HR);

            # add note qualifiers, if any
            $ftr_out_str .= helper_ftable_add_qualifier_from_ftr_info($ftr_idx, "note", $qval_sep, $ftr_info_AHR, $FH_HR);

            # check for existence of "p_frame" value for all CDS, but only actually output them if 5' truncated
            if(vdr_FeatureTypeIsCds($ftr_info_AHR, $ftr_idx)) { 
              my $tmp_str = helper_ftable_add_qualifier_from_ftr_results($seq_name, $ftr_idx, "p_frame", "codon_start", $ftr_results_HAHR, $FH_HR);
              if($tmp_str eq "") { 
                # we didn't have a p_frame value for this CDS, so raise a flag
                # we check later that if the sequence PASSes that this flag 
                # is *NOT* raised, if it is, something went wrong and we die
                if(! $is_skipped_misc_feature) { 
                  # if $is_skipped_misc_feature, this *would* be a misc_feature but is not due to --nomisc, so we allow missing codon start
                  $missing_codon_start_flag = 1; 
                }
                # printf("raising missing_codon_start_flag for $seq_name ftr_idx: $ftr_idx\n");
              } 
              if($is_5trunc) { # only add the codon_start if we are 5' truncated
                $ftr_out_str .= $tmp_str;
              }
            }
            if((! $do_noprotid) && ($is_cds_or_mp)) { 
              # add protein_id if we are a cds or mp
              # determine index for th protein_id qualifier
              my $protein_id_ftr_idx = ($is_cds) ? $ftr_idx : $parent_ftr_idx; # if !$is_cds, must be mat_peptide
              my $protein_id_idx = undef;
              # determine index for this protein
              if(defined $ftr_idx2protein_id_idx_H{$protein_id_ftr_idx}) { 
                # the CDS itself or at least one mat_peptide with this
                # CDS as its parent was already output, so use the same
                # index that feature used
                $protein_id_idx = $ftr_idx2protein_id_idx_H{$protein_id_ftr_idx};
              }
              else { 
                # no index for this CDS yet exists, create it
                $nprotein_id++;
                $protein_id_idx = $nprotein_id;
                $ftr_idx2protein_id_idx_H{$protein_id_ftr_idx} = $protein_id_idx;
              }
              $ftr_out_str .= helper_ftable_add_qualifier_specified($ftr_idx, "protein_id", sprintf("%s" . "_" . "%d", $seq_name, $protein_id_idx), $FH_HR);
            }
          }
          else { # we are a misc_feature, add the 'similar to X' note
            $ftr_out_str .= sprintf("\t\t\t%s\t%s\n", "note", "similar to " . $ftr_info_AHR->[$ftr_idx]{"outname"});
          }
          
          # push to the output hash
          %{$ftout_AH[$ftidx]} = ();
          $ftout_AH[$ftidx]{"5trunc"}          = $is_5trunc;
          $ftout_AH[$ftidx]{"3trunc"}          = $is_3trunc;
          $ftout_AH[$ftidx]{"mincoord"}        = $min_coord;
          $ftout_AH[$ftidx]{"type_priority"}   = (exists $type_priority_H{$orig_feature_type}) ? $type_priority_H{$orig_feature_type} : $npriority;
          $ftout_AH[$ftidx]{"coords"}          = $ftr_coords_str;
          $ftout_AH[$ftidx]{"output"}          = $ftr_out_str;
          $ftr_idx2ftout_idx_H{$ftr_idx} = $ftidx;
          $ftidx++;
        } # end of 'if(check_for_valid_feature_prediction('
      } # end of 'for(my $ftr_idx...'
    } # end of 'if(defined $mdl_name)'

    #######################################
    # OUTPUT section 
    #######################################
    # done with this sequence, determine what type of output we will have 
    my $cur_noutftr = scalar(@ftout_AH);
    my $cur_nalert  = scalar(@seq_alert_A);

    # sort output
    if($cur_noutftr > 0) { 
      @ftout_AH = sort { $a->{"mincoord"}      <=> $b->{"mincoord"} or 
                             $b->{"5trunc"}        <=> $a->{"5trunc"}   or
                             $a->{"3trunc"}        <=> $b->{"3trunc"}   or
                             $a->{"type_priority"} <=> $b->{"type_priority"} 
      } @ftout_AH;
    }              

    # sequences only pass if:
    # - at least one feature is annotated ($cur_noutftr > 0)
    # - zero notes and alerts
    my $do_pass = (($cur_noutftr > 0) && ($cur_nalert == 0)) ? 1 : 0;

    # sanity check, if we output at least one feature with zero alerts, we should also have set codon_start for all CDS features (if we did the blastx step)
    if(($cur_noutftr > 0) && ($cur_nalert == 0) && ($missing_codon_start_flag) && ($do_blast)) { 
      ofile_FAIL("ERROR in $sub_name, sequence $seq_name set to PASS, but at least one CDS had no codon_start set - shouldn't happen.", 1, $ofile_info_HHR->{"FH"});
    }
    # another sanity check, our $do_pass value should match what check_if_sequence_passes() returns
    # based on alerts
    # TEMPORARILY SKIPPED, example sequence where this test fails: KF201650.1
    #if($do_pass != check_if_sequence_passes($seq_name, $alt_info_HHR, $alt_seq_instances_HHR, $alt_ftr_instances_HHHR)) { 
    #ofile_FAIL("ERROR in $sub_name, sequence $seq_name, feature table do_pass: $do_pass disagrees with PASS/FAIL designation based on alert instances - shouldn't happen.", 1, $ofile_info_HHR->{"FH"});
    #}
              
    if($do_pass) { 
      # print to the passing feature table file
      $ret_npass++;
      print $pass_list_FH $seq_name . "\n";
      print $pass_ftbl_FH ">Feature $seq_name\n";
      for($i = 0; $i < scalar(@ftout_AH); $i++) { 
        # print 
        print $pass_ftbl_FH $ftout_AH[$i]{"output"};
      }
    }
    else { # $do_pass == 0
      print $fail_list_FH $seq_name . "\n";
      print $fail_ftbl_FH ">Feature $seq_name\n";
      for($i = 0; $i < scalar(@ftout_AH); $i++) { 
        # print 
        print $fail_ftbl_FH $ftout_AH[$i]{"output"};
      }
      if($cur_nalert > 0) { 
        print $fail_ftbl_FH "\nAdditional note(s) to submitter:\n"; 
        for(my $e = 0; $e < scalar(@seq_alert_A); $e++) { 
          my $error_line = $seq_alert_A[$e];
          print $fail_ftbl_FH "ERROR: " . $error_line . "\n"; 
          if($error_line =~ /([^\:]+)\:\s\(([^\)]+)\)\s*(.+)$/) {
            print $alerts_FH ($seq_name . "\t" . $1 . "\t" . $2 . "\t" . $3 . "\n");
          }
          else {
            ofile_FAIL("ERROR in $sub_name, unable to split alert_line for output: $error_line", 1, $ofile_info_HHR->{"FH"});
          }
        }
      } # end of 'if($cur_nalert > 0)'
    }
  } # end of loop over sequences

  return $ret_npass;
}

#################################################################
# Subroutine:  helper_ftable_coords_from_nt_prediction
# Incept:      EPN, Tue Oct 30 12:59:13 2018
#
# Purpose:    Given a sequence name and feature index, construct
#             a feature table coordinate string, possibly of 
#             multiple lines, one per segment.
#
# Arguments: 
#  $seq_name:          sequence name
#  $ftr_idx:           feature index
#  $is_5trunc:         '1' if feature is 5' truncated, else '0'
#  $is_3trunc:         '1' if feature is 3' truncated, else '0'
#  $ret_min_coord:     REF to minimum coordinate, to fill
#  $ftr_info_AHR:      REF to array of hashes with information on the features, PRE-FILLED
#  $sgm_results_HAHR:  REF to segment results HAH, PRE-FILLED
#  $FH_HR:             REF to hash of file handles
#
# Returns:    A string that gives the coordinates for the seq_idx/ftr_idx
#             pair in feature table format, or "" if no predictions exist.
#
# Dies:       Never
################################################################# 
sub helper_ftable_coords_from_nt_prediction { 
  my $sub_name = "helper_ftable_coords_from_nt_prediction";
  my $nargs_exp = 8;
  if(scalar(@_) != $nargs_exp) { die "ERROR $sub_name entered with wrong number of input args"; }

  my ($seq_name, $ftr_idx, $is_5trunc, $is_3trunc, $ret_min_coord, $ftr_info_AHR, $sgm_results_HAHR, $FH_HR) = @_;

  my @start_A = ();
  my @stop_A  = ();
  
  for(my $sgm_idx = $ftr_info_AHR->[$ftr_idx]{"5p_sgm_idx"}; $sgm_idx <= $ftr_info_AHR->[$ftr_idx]{"3p_sgm_idx"}; $sgm_idx++) { 
    if(defined $sgm_results_HAHR->{$seq_name}[$sgm_idx]{"sstart"}) { 
      push(@start_A, $sgm_results_HAHR->{$seq_name}[$sgm_idx]{"sstart"});
      push(@stop_A,  $sgm_results_HAHR->{$seq_name}[$sgm_idx]{"sstop"});
    }
  }
  return helper_ftable_start_stop_arrays_to_coords(\@start_A, \@stop_A, $is_5trunc, $is_3trunc, $ret_min_coord, $FH_HR);
}

#################################################################
# Subroutine:  helper_ftable_coords_prot_only_prediction
# Incept:      EPN, Tue Oct 30 12:26:05 2018
#
# Purpose:    Given a sequence name and feature index, construct
#             a feature table coordinate string, possibly of 
#             multiple lines, one per segment, for the special
#             case that this feature has a 'indfantp' alert: blastx 
#             prediction but no CM prediction.
#
# Arguments: 
#  $seq_name:         sequence name
#  $ftr_idx:          feature index
#  $is_5trunc:        '1' if feature is 5' truncated, else '0'
#  $is_3trunc:        '1' if feature is 3' truncated, else '0'
#  $ret_min_coord:    REF to minimum coordinate, to fill
#  $ftr_results_HAHR: REF to feature results AAH, PRE-FILLED
#  $FH_HR:            REF to hash of file handles
#
# Returns:    A string that gives the coordinates for the seq_idx/ftr_idx
#             pair in feature table format.
#
# Dies:       if p_start or p_stop does not exist in the ftr_results_HAHR->{$seq_name}[$ftr_idx] hash
################################################################# 
sub helper_ftable_coords_prot_only_prediction { 
  my $sub_name = "helper_ftable_coords_prot_only_prediction";
  my $nargs_exp = 7;
  if(scalar(@_) != $nargs_exp) { die "ERROR $sub_name entered with wrong number of input args"; }

  my ($seq_name, $ftr_idx, $is_5trunc, $is_3trunc, $ret_min_coord, $ftr_results_HAHR, $FH_HR) = @_;

  # NOTE: for 'indfantp' alerts, the x_start and x_stop are always set at the feature level
  if((! exists $ftr_results_HAHR->{$seq_name}[$ftr_idx]{"p_start"}) ||
     (! exists $ftr_results_HAHR->{$seq_name}[$ftr_idx]{"p_stop"})) { 
    ofile_FAIL("ERROR in $sub_name, ftr_results_HAHR->{$seq_name}[$ftr_idx]{x_start|x_stop} does not exists", 1, $FH_HR);
  }

  my @start_A = ($ftr_results_HAHR->{$seq_name}[$ftr_idx]{"p_start"});
  my @stop_A  = ($ftr_results_HAHR->{$seq_name}[$ftr_idx]{"p_stop"});

  return helper_ftable_start_stop_arrays_to_coords(\@start_A, \@stop_A, $is_5trunc, $is_3trunc, $ret_min_coord, $FH_HR);
}

#################################################################
# Subroutine:  helper_ftable_start_stop_arrays_to_coords()
# Incept:      EPN, Tue Oct 30 12:39:59 2018
#
# Purpose:    Given refs to two arrays of start and stop coordinates,
#             construct coordinate strings in feature table format.
#
# Arguments: 
#  $start_AR:      REF to array of start coordinates
#  $stop_AR:       REF to array of stop coordinates
#  $is_5trunc:     '1' to do carrot for first start
#  $is_3trunc:     '1' to do carrot for final stop
#  $ret_min_coord: REF to minimum coordinate, to fill
#  $FH_HR:         REF to hash of file handles
#
# Returns:    A string that gives the coordinates in feature table format.
#             Or "" if $start_AR->[0] and/or $stop_AR->[0] is "?" and size of those arrays is 1
#
# Dies: if either @{$start_AR} or @{$stop_AR} are empty
#       if @{$start_AR} and @{$stop_AR} are different sizes
#       if $start_AR->[$i] and/or $stop_AR->[$i] eq "?"
#
################################################################# 
sub helper_ftable_start_stop_arrays_to_coords { 
  my $sub_name = "helper_ftable_start_stop_arrays_to_coords";
  my $nargs_exp = 6;
  if(scalar(@_) != $nargs_exp) { die "ERROR $sub_name entered with wrong number of input args"; }

  my ($start_AR, $stop_AR, $is_5trunc, $is_3trunc, $ret_min_coord, $FH_HR) = @_;

  my $ret_coords_str = "";
  my $ncoord = scalar(@{$start_AR});
  my $min_coord = undef;
  if($ncoord == 0) { 
    ofile_FAIL("ERROR in $sub_name, start_A array is empty", 1, $FH_HR);
  }
  if($ncoord != scalar(@{$stop_AR})) { # sanity check
    ofile_FAIL("ERROR in $sub_name, start_A array and stop_A arrays are different sizes", 1, $FH_HR);
  }
  for(my $c = 0; $c < $ncoord; $c++) { 
    my $is_first = ($c == 0)           ? 1 : 0;
    my $is_final = ($c == ($ncoord-1)) ? 1 : 0;
    my $start = $start_AR->[$c];
    my $stop  = $stop_AR->[$c];
    if((! defined $min_coord) || ($start < $min_coord)) { $min_coord = $start; }
    if((! defined $min_coord) || ($stop  < $min_coord)) { $min_coord = $stop;  }
    $ret_coords_str .= sprintf("%s%d\t%s%d\n", 
                               ($is_5trunc && $is_first) ? "<" : "", $start, 
                               ($is_3trunc && $is_final) ? ">" : "", $stop);
  }

  $$ret_min_coord = $min_coord;
  return $ret_coords_str;
}

#################################################################
# Subroutine:  helper_ftable_coords_to_out_str()
# Incept:      EPN, Tue Oct 30 13:37:51 2018
#
# Purpose:    Convert a string with >= 1 feature table lines of
#             coordinates to an output string for a feature.
#
# Arguments: 
#  $coords_str:      REF to array of start coordinates
#  $feature_type:    name of feature type, e.g. "CDS"
#  $FH_HR:           REF to hash of file handles
#
# Returns:    The output string, which is the coords string with the
#             feature type added at the appropriate place.
#
# Dies: if $coords_str is empty
#
################################################################# 
sub helper_ftable_coords_to_out_str { 
  my $sub_name = "helper_ftable_coords_to_out_str";
  my $nargs_exp = 3;
  if(scalar(@_) != $nargs_exp) { die "ERROR $sub_name entered with wrong number of input args"; }

  my ($coords_str, $feature_type, $FH_HR) = @_;

  my $ret_out_str = "";

  if($coords_str eq "") { 
    ofile_FAIL("ERROR in $sub_name, coords_str is empty - shouldn't happen", 1, $FH_HR);
  }
  my @coords_A = split("\n", $coords_str);

  for(my $cidx = 0; $cidx < scalar(@coords_A); $cidx++) { 
    $ret_out_str .= $coords_A[$cidx];
    if($cidx == 0) { $ret_out_str .= "\t" . $feature_type; }
    $ret_out_str .= "\n";
  }
 
  return $ret_out_str;
}

#################################################################
# Subroutine:  helper_ftable_add_qualifier_from_ftr_info()
# Incept:      EPN, Tue Oct 30 13:41:58 2018
#
# Purpose:    Add a qualifier line to a string that will be 
#             part of a feature table output, where the 
#             qualifier value is obtained from
#             @{$ftr_info_AHR}.
#
# Arguments: 
#  $ftr_idx:      feature index
#  $key:          key in ftr_info_AHR
#  $qval_sep:     characters that separate multiple qualifiers in $ftr_info_AHR->[$ftr_idx]{$key}
#  $ftr_info_AHR: REF to array of hashes with information on the features, PRE-FILLED
#  $FH_HR:        REF to hash of file handles
#
# Returns:    Strings to append to the feature table.
#
# Dies: never
#
################################################################# 
sub helper_ftable_add_qualifier_from_ftr_info {
  my $sub_name = "helper_ftable_add_qualifier_from_ftr_info";
  my $nargs_exp = 5;
  if(scalar(@_) != $nargs_exp) { die "ERROR $sub_name entered with wrong number of input args"; }

  my ($ftr_idx, $key, $qval_sep, $ftr_info_AHR, $FH_HR) = @_;
  
  my $ret_str = "";
  if((defined $ftr_info_AHR) && 
     (defined $ftr_info_AHR->[$ftr_idx]) && 
     (defined $ftr_info_AHR->[$ftr_idx]{$key})) { 
    my @qval_A = split($qval_sep, $ftr_info_AHR->[$ftr_idx]{$key});
    foreach my $qval (@qval_A) { 
      my @qval_A = split(":GBSEP:", $qval);
      foreach my $qval_line (@qval_A) { 
        if($qval_line eq "GBNULL") { 
          $ret_str .= sprintf("\t\t\t%s\n", $key);
        }
        else { 
          $ret_str .= sprintf("\t\t\t%s\t%s\n", $key, $qval_line);
        }
      }
    }
  }

  return $ret_str;
}

#################################################################
# Subroutine:  helper_ftable_add_qualifier_from_ftr_results()
# Incept:      EPN, Tue Oct 30 13:52:19 2018
#
# Purpose:    Add a qualifier line to a string that will be 
#             part of a feature table output, where the
#             qualifier value is obtained from 
#             %{$ftr_results_HAHR}.
#
# Arguments: 
#  $seq_name:          sequence name
#  $ftr_idx:           feature index
#  $results_key:       key in ftr_results_HAHR
#  $qualifier:         name for the qualifier
#  $ftr_results_HAHR:  REF to feature results HAH, PRE-FILLED
#  $FH_HR:             REF to hash of file handles
#
# Returns:    "" if $ftr_results_HAHR->{$seq_name}[$ftr_idx]{$results_key} does not exist
#             else a string for the feature table
#
# Dies: never
#
################################################################# 
sub helper_ftable_add_qualifier_from_ftr_results {
  my $sub_name = "helper_ftable_add_qualifier_from_ftr_results";
  my $nargs_exp = 6;
  if(scalar(@_) != $nargs_exp) { die "ERROR $sub_name entered with wrong number of input args"; }

  my ($seq_name, $ftr_idx, $results_key, $qualifier, $ftr_results_HAHR, $FH_HR) = @_;

  my $ret_str = "";

  if((defined $ftr_results_HAHR) && 
     (defined $ftr_results_HAHR->{$seq_name}) && 
     (defined $ftr_results_HAHR->{$seq_name}[$ftr_idx]) && 
     (defined $ftr_results_HAHR->{$seq_name}[$ftr_idx]{$results_key})) { 
    if($ftr_results_HAHR->{$seq_name}[$ftr_idx]{$results_key} eq "") { 
      $ret_str = sprintf("\t\t\t%s\n", $qualifier);
    }
    else { 
      $ret_str = sprintf("\t\t\t%s\t%s\n", $qualifier, $ftr_results_HAHR->{$seq_name}[$ftr_idx]{$results_key});
    }
  }
  return $ret_str;
}

#################################################################
# Subroutine:  helper_ftable_add_qualifier_specified()
# Incept:      EPN, Thu Mar 26 14:19:27 2020
#
# Purpose:    Add a qualifier line to a string that will be 
#             part of a feature table output, where that
#             qualifier and its value are specified by the
#             caller.
#
# Arguments: 
#  $ftr_idx:      feature index
#  $qualifier:    name for the qualifier
#  $value:        value for the qualifier (undef for no value)
#  $FH_HR:        REF to hash of file handles
#
# Returns:    String to append to the feature table.
#
# Dies: never
#
################################################################# 
sub helper_ftable_add_qualifier_specified {
  my $sub_name = "helper_ftable_add_qualifier_specified";
  my $nargs_exp = 4;
  if(scalar(@_) != $nargs_exp) { die "ERROR $sub_name entered with wrong number of input args"; }

  my ($ftr_idx, $qualifier, $value, $FH_HR) = @_;

  my $ret_str = "";

  if((defined $value) && ($value ne "")) { 
    $ret_str = sprintf("\t\t\t%s\t%s\n", $qualifier, $value);
  }
  else { 
    $ret_str = sprintf("\t\t\t%s\n", $qualifier);
  }

  return $ret_str;
}

#################################################################
# Subroutine:  helper_ftable_class_model_for_sequence()
# Incept:      EPN, Tue Mar 26 14:47:53 2019
#

# Purpose:    Given a sequence name and a reference of the classification
#             results 3D hash, determine what model the sequence was
#             classified to.
#
# Arguments: 
#  $cls_results_HHHR:      ref to classification results 3D hash
#  $seq_name:              name of sequence
#
# Returns:    model name $seq_name is classified to, or undef 
#             if none
#
################################################################# 
sub helper_ftable_class_model_for_sequence {
  my $sub_name = "helper_ftable_class_model_for_sequence";
  my $nargs_exp = 2;
  if(scalar(@_) != $nargs_exp) { die "ERROR $sub_name entered with wrong number of input args"; }

  my ($cls_results_HHHR, $seq_name) = @_;

  return ((defined $cls_results_HHHR->{$seq_name}) && 
          (defined $cls_results_HHHR->{$seq_name}{"r1.1"}) && 
          (defined $cls_results_HHHR->{$seq_name}{"r1.1"}{"model"})) ? 
          $cls_results_HHH{$seq_name}{"r1.1"}{"model"} : undef;
}

#################################################################
# Subroutine: helper_ftable_process_sequence_alerts()
# Incept:     EPN, Thu Jan 24 12:09:24 2019
#
# Purpose:    Given a string of per-sequence alerts that correspond
#             to a specific sequence, use the %{$alt_info_HHR} and
#             process that string to determine what (if any) 
#             alerts should be added to the feature table
#             for this sequence. Note that we do not add any 'notes'
#             as we possibly could in processFeatureAlertsForFTable() 
#             because we are dealing with the full sequence and not
#             a feature for a sequence.
#
# Arguments:
#   $alt_code_str:           string of alerts, comma separated, can be ""
#   $seq_name:               name of sequence
#   $alt_info_HHR:           REF to hash of hashes with information on the alerts, PRE-FILLED
#   $alt_seq_instances_HHR:  REF to 2D hashes with per-sequence alerts, PRE-FILLED
#   $ret_alert_AR:           REF to array of alerts, possibly added to here (not created)
#   $FH_HR:                  REF to hash of file handles, including "log" and "cmd"
# 
# Returns: number of alerts added to $ret_alert_AR
#
# Dies: Never
#################################################################
sub helper_ftable_process_sequence_alerts { 
  my $sub_name = "helper_ftable_process_sequence_alerts";
  my $nargs_expected = 6;
  if(scalar(@_) != $nargs_expected) { printf STDERR ("ERROR, $sub_name entered with %d != %d input arguments.\n", scalar(@_), $nargs_expected); exit(1); } 
 
  my ($alt_code_str, $seq_name, $alt_info_HHR, $alt_seq_instances_HHR, $ret_alert_AR, $FH_HR) = (@_);

  if($alt_code_str eq "") { 
    return 0; 
  }

  my $ret_nadded = 0;
  # NOTE: there's some code duplication in this sub with
  # processFeatureAlertsForFtable(), possibly a chance for additional
  # subroutines

  # create a hash of all alerts in the input $alt_str, and also verify they are all valid errors
  my %input_alt_code_H = (); # $input_err_code_H{$alt_code} = 1 if $alt_code is in $alt_code_str
  my $alt_code; 
  foreach $alt_code (split(",", $alt_code_str)) { 
    if(! defined $alt_info_HHR->{$alt_code}) { 
      ofile_FAIL("ERROR in $sub_name, input error of $alt_code in string $alt_code_str is invalid", 1, $FH_HR);
    }
    $input_alt_code_H{$alt_code} = 1; 
  }

  my $do_report = 0; # '1' if we should report this alert in the feature table, '0' if not
  foreach $alt_code (sort keys (%input_alt_code_H)) { 
    $do_report = $alt_info_HHR->{$alt_code}{"causes_failure"}; # only report alerts that cause failure in the feature table
    # check if this alert is invalidated by another we will also report
    if(($do_report) && ($alt_info_HHR->{$alt_code}{"ftbl_invalid_by"} ne "")) { 
      my @invalid_by_alt_code_A = split(",", $alt_info_HHR->{$alt_code}{"ftbl_invalid_by"});
      foreach my $alt_code2 (@invalid_by_alt_code_A) {
        if(($alt_info_HHR->{$alt_code2}{"causes_failure"}) && 
           (exists $input_alt_code_H{$alt_code2})) { 
          $do_report = 0; # $alt_code is invalidated by $alt_code2, $alt_code2 causes failure and is also present in $alt_code_str
        }
      }
    }
    if($do_report) { 
      # we could have more than one instance of this sequence/alert pair
      my @instance_str_A = split(":VADRSEP:", $alt_seq_instances_HHR->{$seq_name}{$alt_code});
      foreach my $instance_str (@instance_str_A) { 
        my $alert_str = sprintf("%s: (*sequence*) %s%s", 
                             $alt_info_HHR->{$alt_code}{"sdesc"}, 
                             $alt_info_HHR->{$alt_code}{"ldesc"}, 
                             ($instance_str ne "VADRNULL") ? " [" . $instance_str . "]" : "");
        # only add the alert, if an identical alert does not already exist in @{$ret_alert_AR}
        my $idx = utl_AFindNonNumericValue($ret_alert_AR, $alert_str, $FH_HR);
        if($idx == -1) { 
          push(@{$ret_alert_AR}, $alert_str); 
          $ret_nadded++;
        }
      }
    }
  }

  return $ret_nadded;
}

#################################################################
# Subroutine: helper_ftable_process_feature_alerts()
# Incept:     EPN, Thu Nov  1 12:10:34 2018
#
# Purpose:    Given a string of alerts that correspond to a specific
#             sequence and feature, use the %{$alt_info_HHR} and
#             process that string to determine what (if any) notes,
#             and alerts should be added to the feature table
#             for this seq/feature pair.
#
# Arguments:
#   $alt_code_str:           string of errors, comma separated, can be ""
#   $seq_name:               name of sequence
#   $ftr_idx:                feature index
#   $ftr_info_AHR:           REF to array of hashes with information on the features, PRE-FILLED
#   $alt_info_HHR:           REF to hash of hashes with information on the errors, PRE-FILLED
#   $alt_ftr_instances_HHHR: REF to hash of array of hashes with per-feature errors, PRE-FILLED
#   $ret_alert_AR:           REF to array of errors, possibly added to here (not created)
#   $FH_HR:                  REF to hash of file handles, including "log" and "cmd"
# 
# Returns: number of alerts added to $ret_alert_AR
#
# Dies: Never
#################################################################
sub helper_ftable_process_feature_alerts { 
  my $sub_name = "helper_ftable_process_feature_alerts";
  my $nargs_expected = 8;
  if(scalar(@_) != $nargs_expected) { printf STDERR ("ERROR, $sub_name entered with %d != %d input arguments.\n", scalar(@_), $nargs_expected); exit(1); } 
 
  my ($alt_code_str, $seq_name, $ftr_idx, $ftr_info_AHR, $alt_info_HHR, $alt_ftr_instances_HHHR, $ret_alert_AR, $FH_HR) = (@_);

  if($alt_code_str eq "") { 
    return 0; 
  }

  # printf("in $sub_name $seq_name $ftr_idx, $alt_code_str\n");

  # create a hash of all alerts in the input $alt_str
  my %input_alt_code_H = (); # $input_slt_code_H{$alt_code} = 1 if $alt_code is in $alt_code_str
  my $alt_code; 
  foreach $alt_code (split(",", $alt_code_str)) { 
    if(! defined $alt_info_HHR->{$alt_code}) { 
      ofile_FAIL("ERROR in $sub_name, input error of $alt_code in string $alt_code_str is invalid", 1, $FH_HR);
    }
    $input_alt_code_H{$alt_code} = 1; 
  }

  my $do_report = 0; # '1' if we should report this alert in the feature table, '0' if not
  my $ret_nadded = 0;
  foreach $alt_code (sort keys (%input_alt_code_H)) { 
    $do_report = $alt_info_HHR->{$alt_code}{"causes_failure"}; # only report alerts that cause failure in the feature table
    # check if this alert is invalidated by another we will also report
    if(($do_report) && ($alt_info_HHR->{$alt_code}{"ftbl_invalid_by"} ne "")) { 
      my @invalid_by_alt_code_A = split(",", $alt_info_HHR->{$alt_code}{"ftbl_invalid_by"});
      foreach my $alt_code2 (@invalid_by_alt_code_A) {
        if(($alt_info_HHR->{$alt_code2}{"causes_failure"}) && 
           (exists $input_alt_code_H{$alt_code2})) { 
          $do_report = 0; # $alt_code is invalidated by $alt_code2, $alt_code2 causes failure and is also present in $alt_code_str
          # printf("\t\t\tinvalidated by $alt_code2\n");
        }
      }
    }
    if($do_report) { 
      # we could have more than one instance of this sequence/feature/alert trio
      my @instance_str_A = split(":VADRSEP:", $alt_ftr_instances_HHHR->{$seq_name}{$ftr_idx}{$alt_code});
      foreach my $instance_str (@instance_str_A) { 
        my $alert_str = sprintf("%s: (%s) %s%s", 
                             $alt_info_HHR->{$alt_code}{"sdesc"}, 
                             $ftr_info_AHR->[$ftr_idx]{"outname"}, 
                             $alt_info_HHR->{$alt_code}{"ldesc"}, 
                             ($instance_str ne "VADRNULL") ? " [" . $instance_str . "]" : "");
        # only add the alert, if an identical alert does not already exist in @{$ret_alert_AR}
        my $idx = utl_AFindNonNumericValue($ret_alert_AR, $alert_str, $FH_HR);
        if($idx == -1) { 
          push(@{$ret_alert_AR}, $alert_str); 
          $ret_nadded++;
        }
      }
    }
  }

  return $ret_nadded;
}

#################################################################
# Subroutine:  helper_output_sequence_alert_strings()
# Incept:      EPN, Thu Apr  4 12:37:59 2019
#
# Purpose:    Given a sequence name, construct a string of all
#             per-sequence alerts for that sequence and return it. 
#
# Arguments: 
#  $seq_name:              name of sequence
#  $include_sdesc:         '1' to return a string with "sdesc", '0' not to
#  $alt_info_HHR:          REF to the alert info hash of arrays, PRE-FILLED
#  $alt_code_AR:           ref to alert codes in order to check
#  $alt_seq_instances_HHR: REF to array of 2D hashes with per-feature alerts, PRE-FILLED
#  $FH_HR:                 REF to hash of file handles
#
# Returns:    A string with all per-sequence alt codes for this sequence 
#             concatenated and separated by commas.
#
################################################################# 
sub helper_output_sequence_alert_strings { 
  my $sub_name = "helper_output_sequence_alert_strings";
  my $nargs_exp = 6;
  if(scalar(@_) != $nargs_exp) { die "ERROR $sub_name entered with wrong number of input args"; }

  my ($seq_name, $include_sdesc, $alt_info_HHR, $alt_code_AR, $alt_seq_instances_HHR, $FH_HR) = @_;

  my $ret_alt_str = "";
  if(defined $alt_seq_instances_HHR->{$seq_name}) { 
    foreach my $alt_code (@{$alt_code_AR}) { 
      if(defined $alt_seq_instances_HHR->{$seq_name}{$alt_code}) { 
        if($ret_alt_str ne "") { $ret_alt_str .= ","; }
        $ret_alt_str .= ($include_sdesc) ? 
            sprintf("%s(%s)", helper_tabular_replace_spaces($alt_info_HHR->{$alt_code}{"sdesc"}), $alt_code) : 
            $alt_code;
      }
    }
  }
  
  return $ret_alt_str;
}

#################################################################
# Subroutine:  helper_output_feature_alert_strings()
# Incept:      EPN, Thu Apr  4 12:31:51 2019
#
# Purpose:    Given a sequence name and feature index, construct
#             a string of all per-feature alerts for that 
#             sequence/feature pair and return it. 
#
# Arguments: 
#  $seq_name:               name of sequence
#  $ftr_idx:                feature index
#  $include_sdesc:          '1' to return a string with "sdesc", '0' not to
#  $alt_info_HHR:           REF to the alert info hash of arrays, PRE-FILLED
#  $alt_code_AR:            ref to alert codes in order to check
#  $alt_ftr_instances_HHHR: REF to array of 2D hashes with per-feature alerts, PRE-FILLED
#  $FH_HR:                  REF to hash of file handles
#
# Returns:    A string with all per-feature alt codes for this 
#             sequence/feature combo concatenated and 
#             separated by commas.
#
################################################################# 
sub helper_output_feature_alert_strings { 
  my $sub_name = "helper_output_feature_alert_strings";
  my $nargs_exp = 7;
  if(scalar(@_) != $nargs_exp) { die "ERROR $sub_name entered with wrong number of input args"; }

  my ($seq_name, $ftr_idx, $include_sdesc, $alt_info_HHR, $alt_code_AR, $alt_ftr_instances_HHHR, $FH_HR) = @_;

  my $ret_alt_str = "";
  if((defined $alt_ftr_instances_HHHR->{$seq_name}) && 
     (defined $alt_ftr_instances_HHHR->{$seq_name}{$ftr_idx})) { 
    foreach my $alt_code (@{$alt_code_AR}) { 
      if(defined $alt_ftr_instances_HHHR->{$seq_name}{$ftr_idx}{$alt_code}) { 
        if($ret_alt_str ne "") { $ret_alt_str .= ","; }
        $ret_alt_str .= ($include_sdesc) ? 
            sprintf("%s(%s)", helper_tabular_replace_spaces($alt_info_HHR->{$alt_code}{"sdesc"}), $alt_code) : 
            $alt_code;
      }
    }
  }
  
  return $ret_alt_str;
}

#################################################################
#
# Miscellaneous subroutines:
# initialize_ftr_or_sgm_results()
# convert_pp_char_to_pp_avg()
# group_subgroup_string_from_classification_results()
#
#################################################################

#################################################################
# Subroutine: initialize_ftr_or_sgm_results_for_model()
# Incept:     EPN, Tue Mar 15 06:01:32 2016
#
# Purpose:    Initialize the {ftr,sgm}_results_HAH data structure.
#             (for one model).
#
# Args:
#  $seq_name_AR:      REF to hash of arrays with information 
#                     on the sequences, PRE-FILLED
#  $info_AHR:         REF to array of hashes with information 
#                     on the features or segments, PRE-FILLED
#  $results_HAHR:     REF to the feature or segments results data 
#                     structure, INITIALIZED HERE
#  $FH_HR:            REF to hash of file handles
#
# Returns: void
#
#
#################################################################
sub initialize_ftr_or_sgm_results_for_model { 
  my $sub_name = "initialize_ftr_or_sgm_results_for_model()";
  my $nargs_exp = 4;
  if(scalar(@_) != $nargs_exp) { die "ERROR $sub_name entered with wrong number of input args"; }

  my ($seq_name_AR, $info_AHR, $results_HAHR, $FH_HR) = @_;

  my $nseq        = scalar(@{$seq_name_AR});
  my $nftr_or_sgm = scalar(@{$info_AHR});

  %{$results_HAHR} = ();
  for(my $seq_idx = 0; $seq_idx < $nseq; $seq_idx++) { 
    @{$results_HAHR->{$seq_name}} = ();
    for(my $ftr_or_sgm_idx = 0; $ftr_or_sgm_idx < $nftr_or_sgm; $ftr_or_sgm_idx++) { 
      %{$results_HAHR->{$seq_name}[$ftr_or_sgm_idx]} = ();
    }
  }
  return;
}

#################################################################
# Subroutine: convert_pp_char_to_pp_avg()
# Incept:     EPN, Thu Feb  7 11:54:56 2019
# Purpose:    Convert a cmalign alignment PP value to the average posterior 
#             probability it represents.
#
# Arguments:
#  $ppchar:  the PP character from the alignment, cannot be a gap
#  $FH_HR:   ref to hash of file handles, including 'log'
#             
# Returns:  average value for $ppchar
# 
# Dies:     if $ppchar is not ['0'-'9'] or '*'
#
#################################################################
sub convert_pp_char_to_pp_avg { 
  my $sub_name = "convert_pp_char_to_pp_avg";
  my $nargs_exp = 2;
  if(scalar(@_) != $nargs_exp) { die "ERROR $sub_name entered with wrong number of input args"; }

  my ($ppchar, $FH_HR) = @_;

  if($ppchar eq "*") { return 0.975; }
  if($ppchar eq "9") { return 0.90; }
  if($ppchar eq "8") { return 0.80; }
  if($ppchar eq "7") { return 0.70; }
  if($ppchar eq "6") { return 0.60; }
  if($ppchar eq "5") { return 0.50; }
  if($ppchar eq "4") { return 0.40; }
  if($ppchar eq "3") { return 0.30; }
  if($ppchar eq "2") { return 0.20; }
  if($ppchar eq "1") { return 0.10; }
  if($ppchar eq "0") { return 0.05; }

  ofile_FAIL("ERROR in $sub_name, invalid PP char: $ppchar", 1, $FH_HR); 

  return 0.; # NEVER REACHED
}

#################################################################
# Subroutine: group_subgroup_string_from_classification_results()
# Incept:     EPN, Wed Apr  3 10:25:32 2019
# Purpose:    Return a string describing a model's group
#             and subgroup 
#             probability it represents.
#
# Arguments:
#  $results_HR: hash potentially with keys "group" and "subgroup"
#               (typically 3rd dim of cls_results_HHH,
#                e.g. cls_results_HHHR->{$seq_name}{"r1.1"})
#             
# Returns:  "*NONE*" if "group" key not defined in %{$results_HR}
#           $results_HR->{"group"}/*NONE* if "group" key defined but "subgroup" key undef
#           $results_HR->{"group"}/$results_HR->{"subgroup"} if both "group" and "subgroup" keys defined
#
# Dies:     never
#
#################################################################
sub group_subgroup_string_from_classification_results { 
  my $sub_name = "group_subgroup_string_from_classification_results";
  my $nargs_exp = 1;
  if(scalar(@_) != $nargs_exp) { die "ERROR $sub_name entered with wrong number of input args"; }

  my ($results_HR) = (@_);

  if(! defined $results_HR->{"group"}) { 
    return "*NONE*";
  }
  elsif(! defined $results_HR->{"subgroup"}) {
    return $results_HR->{"group"} . "/*NONE*";
  }
  else { 
    return $results_HR->{"group"} . "/" . $results_HR->{"subgroup"};
  }

  return; # NEVER REACHED
}

#################################################################
# Subroutine: check_for_valid_feature_prediction()
# Incept:     EPN, Wed Apr  3 13:40:42 2019
# Purpose:    Return '1' if we have a valid prediction for
#             a feature, else return '0'.
#
# Arguments:
#  $results_HR:     hash potentially with keys "n_start", "p_start", "n_len";
#  $min_len:        minimum length for the feature, can be 0
#             
# Returns:  1 if a valid feature prediction exists, else 0
#
# Dies:     never
#
#################################################################
sub check_for_valid_feature_prediction { 
  my $sub_name = "check_for_valid_feature_prediction";
  my $nargs_exp = 2;
  if(scalar(@_) != $nargs_exp) { die "ERROR $sub_name entered with wrong number of input args"; }

  my ($results_HR, $min_len) = (@_);

  if((defined $results_HR->{"n_start"} || 
      defined $results_HR->{"p_start"}) && 
     ((! defined $results_HR->{"n_len"}) || 
      ($results_HR->{"n_len"} >= $min_len))) { 
    return 1;
  }

  return 0;
}

#################################################################
# Subroutine: check_if_sequence_passes()
# Incept:     EPN, Wed Apr  3 14:09:05 2019
# Purpose:    Check if a sequence should PASS or not based
#             on alert instances. 
#
# Arguments:
#  $seq_name:               sequence name
#  $alt_info_HHR:           ref to 2D hash of alert info
#  $alt_seq_instances_HHR:  ref to 2D hash of sequence alert instances
#  $alt_ftr_instances_HHHR: ref to 3D hash of feature alert instances
#             
# Returns:  '1' if the sequence should pass, else '0'
#
# Dies:     never
#
#################################################################
sub check_if_sequence_passes { 
  my $sub_name = "check_if_sequence_passes";
  my $nargs_exp = 4;
  if(scalar(@_) != $nargs_exp) { die "ERROR $sub_name entered with wrong number of input args"; }

  my ($seq_name, $alt_info_HHR, $alt_seq_instances_HHR, $alt_ftr_instances_HHHR) = (@_);

  if((! defined $alt_seq_instances_HHR->{$seq_name}) && 
     (! defined $alt_ftr_instances_HHHR->{$seq_name})) { 
    return 1; # no alerts exist, sequence PASSes
  }
  
  my $alt_code;
  if(defined $alt_seq_instances_HHR->{$seq_name}) { 
    foreach $alt_code (keys (%{$alt_seq_instances_HHR->{$seq_name}})) { 
      if($alt_info_HHR->{$alt_code}{"causes_failure"}) { 
        return 0;  # a sequence alert that causes failure
      }
    }
  }

  my $ftr_idx;
  if(defined $alt_ftr_instances_HHHR->{$seq_name}) { 
    foreach $ftr_idx (keys (%{$alt_ftr_instances_HHHR->{$seq_name}})) { 
      foreach $alt_code (keys (%{$alt_ftr_instances_HHHR->{$seq_name}{$ftr_idx}})) { 
        if($alt_info_HHR->{$alt_code}{"causes_failure"}) { 
          return 0;  # a feature alert that causes failure
        }
      }
    }
  }

  return 1; # no alerts that cause failures, sequence passes

}

#################################################################
# Subroutine: check_if_sequence_was_annotated()
# Incept:     EPN, Wed Apr  3 14:41:58 2019
# Purpose:    Check if a sequence was annotated or not.
#
# Arguments:
#  $seq_name:           sequence name
#  $cls_output_HHR:     ref to classification output
#             
# Returns:  '1' if the sequence was annotated, else '0'
#
# Dies:     never
#
#################################################################
sub check_if_sequence_was_annotated { 
  my $sub_name = "check_if_sequence_was_annotated";
  my $nargs_exp = 2;
  if(scalar(@_) != $nargs_exp) { die "ERROR $sub_name entered with wrong number of input args"; }

  my ($seq_name, $cls_output_HHR) = (@_);

  if((defined $cls_output_HHR->{$seq_name}) && 
     (defined $cls_output_HHR->{$seq_name}{"annot"}) && 
     ($cls_output_HHR->{$seq_name}{"annot"})) { 
    return 1; # yes, it was annotated
  }

  return 0; # no, it wasn't annotated
}

#################################################################
# Subroutine: helper_sort_hit_array()
# Incept:     EPN, Tue Apr 25 06:23:42 2017 [ribovore]
#
# Purpose:    Sort an array of regions of hits.
#
# Args:
#  $tosort_AR:   ref of array to sort, PRE-FILLED
#  $order_AR:    ref to array of original indices corresponding to @{$tosort_AR}, FILLED HERE
#  $allow_dups:  '1' to allow duplicates in $tosort_AR, '0' to not and die if
#                they're found
#  $FH_HR:       ref to hash of file handles, including "cmd"
#
# Returns:  string indicating the order of the elements in $tosort_AR in the sorted
#           array.
#
# Dies:     - if some of the regions in @{$tosort_AR} are on different strands
#             or are in the wrong format
#           - if there are duplicate values in $tosort_AR and $allow_dups is 0
#
#################################################################
sub helper_sort_hit_array { 
  my $sub_name = "helper_sort_hit_array";
  my $nargs_expected = 4;
  if(scalar(@_) != $nargs_expected) { printf STDERR ("ERROR, $sub_name entered with %d != %d input arguments.\n", scalar(@_), $nargs_expected); exit(1); } 

  my ($tosort_AR, $order_AR, $allow_dups, $FH_HR) = @_;

  my ($i, $j); # counters

  my $nel = scalar(@{$tosort_AR});

  if($nel == 1) { ofile_FAIL("ERROR in $sub_name, nel is 1 (should be > 1)", 1, $FH_HR); }

  # make a temporary hash and sort it by value, and 
  # die if we see a different strand along the way
  my %hash = ();
  my $bstrand;
  for($i = 0; $i < $nel; $i++) { 
    my($start, $stop, $strand) = vdr_CoordsSegmentParse($tosort_AR->[$i], $FH_HR);
    $hash{($i+1)} = $start . "." . $stop;
    if($i == 0) { 
      $bstrand = $strand;
    }
    if(($i > 0) && ($strand ne $bstrand)) { 
      ofile_FAIL("ERROR in $sub_name, not all regions are on same strand, region 1: $tosort_AR->[0] $bstrand, region " . $i+1 . ": $tosort_AR->[$i] $strand", 1, $FH_HR);
    }
  }
  # the <=> comparison function means sort numerically ascending
  @{$order_AR} = (sort {$hash{$a} <=> $hash{$b}} (keys %hash));

  # now that we have the sorted order, we can easily check for dups
  if(! $allow_dups) { 
    for($i = 1; $i < $nel; $i++) { 
      if($hash{$order_AR->[($i-1)]} eq $hash{$order_AR->[$i]}) { 
        ofile_FAIL("ERROR in $sub_name, duplicate values exist in the array: " . $hash{$order_AR->[$i]} . " appears twice", 1, $FH_HR); 
      }
    }
  }

  # reverse array if strand is "-"
  if($bstrand eq "-") { 
    @{$order_AR} = reverse @{$order_AR};
  }

  # construct return string
  my $ret_str = $order_AR->[0];
  for($i = 1; $i < $nel; $i++) { 
    $ret_str .= "," . $order_AR->[$i];
  }

  return $ret_str;
}

#################################################################
# Subroutine: get_5p_most_sgm_idx_with_results()
# Incept:     EPN, Mon Feb 24 15:11:47 2020
# Purpose:    Return segment index $sgm_idx of 5'-most segment for 
#             feature $ftr_idx that has results for $seq_name 
#             defined ($sgm_results_HAHR->{$seq_name}[$sgm_idx]{"sstart"}
#
# Arguments:
#  $ftr_info_AHR:       REF to hash of arrays with information on the features, PRE-FILLED
#  $sgm_results_HAHR:   REF to results HAH, PRE-FILLED
#  $ftr_idx:            feature index
#  $seq_name:           sequence name
#             
# Returns:  index of 5'-most segment that has results for this ftr/seq
#           -1 if none
# Dies:     never
#
#################################################################
sub get_5p_most_sgm_idx_with_results { 
  my $sub_name = "get_5p_most_sgm_idx_with_results";
  my $nargs_exp = 4;
  if(scalar(@_) != $nargs_exp) { die "ERROR $sub_name entered with wrong number of input args"; }

  my ($ftr_info_AHR, $sgm_results_HAHR, $ftr_idx, $seq_name) = (@_);

  for(my $sgm_idx = $ftr_info_AHR->[$ftr_idx]{"5p_sgm_idx"}; $sgm_idx <= $ftr_info_AHR->[$ftr_idx]{"3p_sgm_idx"}; $sgm_idx++) { 
    if((defined $sgm_results_HAHR->{$seq_name}) && 
       (defined $sgm_results_HAHR->{$seq_name}[$sgm_idx]) && 
       (defined $sgm_results_HAHR->{$seq_name}[$sgm_idx]{"sstart"})) { 
      return $sgm_idx;
    }
  }

  return -1; # none found
}

#################################################################
# Subroutine: get_3p_most_sgm_idx_with_results()
# Incept:     EPN, Mon Feb 24 15:15:38 2020
# Purpose:    Return segment index $sgm_idx of 3'-most segment for 
#             feature $ftr_idx that has results for $seq_name 
#             defined ($sgm_results_HAHR->{$seq_name}[$sgm_idx]{"sstart"}
#
# Arguments:
#  $ftr_info_AHR:       REF to hash of arrays with information on the features, PRE-FILLED
#  $sgm_results_HAHR:   REF to results HAH, PRE-FILLED
#  $ftr_idx:            feature index
#  $seq_name:           sequence name
#             
# Returns:  index of 5'-most segment that has results for this ftr/seq
#           -1 if none
# Dies:     never
#
#################################################################
sub get_3p_most_sgm_idx_with_results { 
  my $sub_name = "get_3p_most_sgm_idx_with_results";
  my $nargs_exp = 4;
  if(scalar(@_) != $nargs_exp) { die "ERROR $sub_name entered with wrong number of input args"; }

  my ($ftr_info_AHR, $sgm_results_HAHR, $ftr_idx, $seq_name) = (@_);

  # loop 3' -> 5'
  for(my $sgm_idx = $ftr_info_AHR->[$ftr_idx]{"3p_sgm_idx"}; $sgm_idx >= $ftr_info_AHR->[$ftr_idx]{"5p_sgm_idx"}; $sgm_idx--) { 
    if((defined $sgm_results_HAHR->{$seq_name}) && 
       (defined $sgm_results_HAHR->{$seq_name}[$sgm_idx]) && 
       (defined $sgm_results_HAHR->{$seq_name}[$sgm_idx]{"sstart"})) { 
      return $sgm_idx;
    }
  }

  return -1; # none found
}

<<<<<<< HEAD

#################################################################
# Subroutine:  run_esl_translate_and_hmmsearch()
# Incept:      EPN, Mon Mar  9 14:51:56 2020
#
# Purpose:    Translate each CDS nt fasta file, and run hmmsearch
#             against the resulting protein sequences.
#
# Arguments: 
#  $execs_HR:          REF to a hash with "blastx" and "parse_blastx.pl""
#                      executable paths
#  $out_root:          output root for the file names
#  $mdl_info_HR:       REF to hash of model info
#  $ftr_info_AHR:      REF to hash of arrays with information on the features, PRE-FILLED
#  $opt_HHR:           REF to 2D hash of option values, see top of sqp_opts.pm for description
#  $ofile_info_HHR:    REF to 2D hash of output file information, ADDED TO HERE
#
# Returns:    void
#
# Dies:       If esl-translate fails.
#
################################################################# 
sub run_esl_translate_and_hmmsearch { 
  my $sub_name = "run_esl_translate_and_hmmsearch";
  my $nargs_exp = 6;
  if(scalar(@_) != $nargs_exp) { die "ERROR $sub_name entered with wrong number of input args"; }

  my ($execs_HR, $out_root, $mdl_info_HR, $ftr_info_AHR, $opt_HHR, $ofile_info_HHR) = @_;

  my $FH_HR = (defined $ofile_info_HHR->{"FH"}) ? $ofile_info_HHR->{"FH"} : undef;

  my $do_keep = opt_Get("--keep", $opt_HHR);
  my $nftr = scalar(@{$ftr_info_AHR});
  my $mdl_name = $mdl_info_HR->{"name"};

  my $model_domtblout_file = $out_root . "." . $mdl_name . ".hmmscan.domtblout";
  # make a query fasta file for blastx, consisting of full length
  # sequences (with sequence descriptions removed because they can
  # affect the output and mess up our parsing if they are too long)
  # AND all the predicted CDS sequences
  my $pv_fa_file = $out_root . "." . $mdl_name . ".pv.hmmer.fa";
  make_protein_validation_fasta_file($pv_fa_file, $mdl_name,  0, $ftr_info_AHR, $opt_HHR, $ofile_info_HHR); # 0: not doing blastx
  ofile_AddClosedFileToOutputInfo($ofile_info_HHR, $mdl_name . ".pv.hmmer.fa", $pv_fa_file, 0, opt_Get("--keep", \%opt_HH), "sequences for protein validation for model $mdl_name");

  # now esl-translate it
  my $esl_translate_opts = "-l 1 ";
  if(defined $mdl_info_HR->{"transl_table"}) { 
    $esl_translate_opts .= " -c " . $mdl_info_HR->{"transl_table"};
  }
  my $esl_translate_prot_fa_file = $out_root . "." . $mdl_name . ".pv.hmmer.esl_translate.aa.fa";
  my $esl_translate_cmd = $execs_HR->{"esl-translate"} . " $esl_translate_opts $pv_fa_file > $esl_translate_prot_fa_file";
  utl_RunCommand($esl_translate_cmd, opt_Get("-v", $opt_HHR), 0, $ofile_info_HHR->{"FH"});
  if($do_keep) {
    ofile_AddClosedFileToOutputInfo($ofile_info_HHR, $mdl_name . ".pv.hmmer.esl_translate.aa.fa", $esl_translate_prot_fa_file, 0, $do_keep, "esl-translate output for protein validation sequences for model $mdl_name");
  }

  # run hmmsearch against it using only those HMMs that pertain to this model
  my @hmm_name_A = (); 
  get_hmm_list_for_model($ftr_info_AHR, $mdl_name, \@hmm_name_A, $FH_HR);
  my $hmm_list_file = $out_root . "." . $mdl_name . ".pv.hmmlist";
  utl_AToFile(\@hmm_name_A, $hmm_list_file, 1, $FH_HR);

  my $hmmsearch_opts = "";
  my $hmmsearch_out_file       = $out_root . "." . $mdl_name . ".hmmsearch.out";
  my $hmmsearch_domtblout_file = $out_root . "." . $mdl_name . ".hmmsearch.domtblout";
  my $hmmsearch_stk_file       = $out_root . "." . $mdl_name . ".hmmsearch.stk";
  my $hmmfetch_cmd  = $execs_HR->{"hmmfetch"}  . " -f $hmm_file $hmm_list_file | ";
  my $hmmsearch_cmd = $hmmfetch_cmd . " " . $execs_HR->{"hmmsearch"} . " -A $hmmsearch_stk_file --domtblout $hmmsearch_domtblout_file $hmmsearch_opts - $esl_translate_prot_fa_file > $hmmsearch_out_file";
  utl_RunCommand($hmmsearch_cmd, opt_Get("-v", $opt_HHR), 0, $ofile_info_HHR->{"FH"});
        
  ofile_AddClosedFileToOutputInfo($ofile_info_HHR, $mdl_name . ".hmmsearch",      $hmmsearch_out_file,       0, $do_keep, "hmmsearch standard output for model $mdl_name");
  ofile_AddClosedFileToOutputInfo($ofile_info_HHR, $mdl_name . ".domtblout",      $hmmsearch_domtblout_file, 0, $do_keep, "hmmsearch --domtblout output for model $mdl_name");
  ofile_AddClosedFileToOutputInfo($ofile_info_HHR, $mdl_name . ".hmmsearch.stk",  $hmmsearch_stk_file,       0, $do_keep, "hmmsearch -A stockholm output for model $mdl_name");

  return;
}

#################################################################
# Subroutine:  parse_hmmer_domtblout()
# Incept:      EPN, Tue Mar 10 06:23:54 2020
#
# Purpose:    Parse hmmsearch or hmmscan --domtblout file and store
#             the results in ftr_results.
#
# Arguments: 
#  $domtblout_file:      hmmsearch or hmmscan  --domtblout file to parse
#  $do_hmmscan:          "1" if output is from hmmscan, "0" if from hmmsearch
#  $seq_name_AR:         REF to array of sequence names
#  $seq_len_HR:          REF to hash of sequence lengths
#  $ftr_info_AHR:        REF to array of hashes with feature info 
#  $ftr_results_HAHR:    REF to feature results HAH, ADDED TO HERE
#  $opt_HHR:             REF to 2D hash of option values, see top of sqp_opts.pm for description
#  $ofile_info_HHR:      REF to 2D hash of output file information, ADDED TO HERE
#
# Returns:    void
#
# Dies:       If there's a problem parsing the domtblout out file 
#             because the format is unexpected.
#
################################################################# 
sub parse_hmmer_domtblout {
  my $sub_name = "parse_hmmer_domtblout";
  my $nargs_exp = 8;
  if(scalar(@_) != $nargs_exp) { die "ERROR $sub_name entered with wrong number of input args"; }

  my ($domtblout_file, $do_hmmscan, $seq_name_AR, $seq_len_HR, $ftr_info_AHR, $ftr_results_HAHR, $opt_HHR, $ofile_info_HHR) = @_;

  my $FH_HR = (defined $ofile_info_HHR->{"FH"}) ? $ofile_info_HHR->{"FH"} : undef;

  utl_FileValidateExistsAndNonEmpty($domtblout_file, "hmmer --domtblout file", $sub_name, 1, $FH_HR);
  my $nftr = scalar(@{$ftr_info_AHR});

  open(IN, $domtblout_file) || ofile_FileOpenFailure($domtblout_file, $sub_name, $!, "reading", $FH_HR);
  
  my $line_idx   = 0;
  my $hminntlen  = opt_Get("--xminntlen",  $opt_HHR); # yes, it should be hminntlen = --xminntlen
  my $hlonescore = opt_Get("--hlonescore", $opt_HHR);
  my $seq_name   = undef; # sequence name this hit corresponds to 
  my $q_len      = undef; # length of query sequence
  my $q_ftr_idx  = undef; # feature index query pertains to, [0..$nftr-1]

  # create a hash mapping ftr_type_idx strings to ftr_idx:
  my %ftr_type_idx2ftr_idx_H = ();
  vdr_FeatureInfoMapFtrTypeIndicesToFtrIndices($ftr_info_AHR, \%ftr_type_idx2ftr_idx_H, $FH_HR);

##                                                                                --- full sequence --- -------------- this domain -------------   hmm coord   ali coord   env coord
## target name        accession   tlen query name               accession   qlen   E-value  score  bias   #  of  c-Evalue  i-Evalue  score  bias  from    to  from    to  from    to  acc description of target
##------------------- ---------- -----     -------------------- ---------- ----- --------- ------ ----- --- --- --------- --------- ------ ----- ----- ----- ----- ----- ----- ----- ---- ---------------------
#orf31                -            208 cox1.tt5.arthropoda.cds1 -            511  5.4e-130  426.4  16.0   1   1  9.6e-132  6.6e-130  426.1  16.0    35   239     1   205     1   207 1.00 source=lcl|Seq1674/CDS.1/1..627:+ coords=3..626 length=208 frame=3 desc=

# white-space separated fields:
#  0: target name : orf<d>         : irrelevant
#  1: accession   : -              : irrelevant
#  2: tlen        : <d>            : length of translated protein
#  3: query name  : <model>.cds<n> : <n> tells us which CDS this pertains to
#  4: accession   : -              : irrelevant
#  5: qlen        : <d>            : aa length of predicted CDS
#  6: E-value     : <g>            : irrelevant, E-value for full sequence
#  7: score       : <f>            : irrelevant, bit score for full sequence
#  8: bias        : <f>            : irrelevant, bias score for full sequence
#  9: #           : <n>            : irrelevant, index of domain/hit in sequence
# 10: of          : <n>            : irrelevant, total number of domains/hits in sequence
# 11: c-Evalue    : <g>            : conditional E-value for this domain/hit
# 12: i-Evalue    : <g>            : independent E-value for this domain/hit
# 13: score       : <f>            : bit score for this domain/hit
# 14: bias        : <f>            : bias score for full sequence
# 15: hmm from    : <n>            : model start position of HMM alignment (not envelope)
# 16: hmm to      : <n>            : model end position of HMM alignment (not envelope)
# 17: ali from    : <n>            : protein sequence start position of HMM alignment (not envelope)
# 18: ali to      : <n>            : protein sequence end position of HMM alignment (not envelope)
# 19: env from    : <n>            : protein sequence start position of HMM envelope
# 20: env to      : <n>            : protein sequence end position of HMM envelope
# 21: acc         : <f>            : irrelvant, average pp of aligned protein
# description can be broken down into parseable tokens ONLY because we
# know how esl-translate creates this description, at least up to the desc= field
# 22: source=     : source=<s>     : <s> is <s1>\/CDS.<d>\/<s2> where <s1> is seq name, 
#                                  : <d> is CDS idx and <s2> is coords string of predicted CDS coords
# 23: coords=     : coords=<s>     : <d>..<d> coordinates of translated protein in nucleotide space
#                                  : from esl-translate
# 24: length=     : length=<d>     : <d> is length of translated protein, redundant with field 2, tlen
# 25: frame=      : frame=<d>      : frame of translated protein from esl-translate
# 26: desc=       : desc=<s>       : irrelevant, <s> is first field of description from nt seq input to esl-translate
# 27+: may or may not exist, irrelevant anyway
#      will exist only if a description existed for the nt seq
#      input to esl-translate, that is - if we added descriptions 
#      the seq in the esl-translate input file
#  
  my $seq_ftr_idx = undef; # feature index sequence being evaluated pertains to, [0..$nftr-1] 
                           # OR -1: a special case meaning sequence is full sequence (not a fetched CDS feature)
  my $mdl_ftr_idx = undef; # feature index the HMM pertains to [0..$nftr-1]
  while(my $line = <IN>) { 
    chomp $line;
    $line_idx++;
    if($line !~ m/^#/) { 
      my @el_A = split(/\s+/, $line);
      if(scalar(@el_A) < 27) { 
        ofile_FAIL("ERROR in $sub_name, reading $domtblout_file, did not read at least 25 space-delimited tokens in data line\n$line", 1, $FH_HR);
      }
      my ($orig_seq_name, $orig_seq_len, $mdl_name, $mdl_len, $hit_ieval, $hit_score, $hit_bias, $hmm_from, $hmm_to, $ali_from, $ali_to, $env_from, $env_to, 
          $source_str, $coords_str, $qlen_str, $frame_str) = 
              ($el_A[0], $el_A[2], $el_A[3], $el_A[5], $el_A[12], $el_A[13], $el_A[14], $el_A[15], $el_A[16], $el_A[17], $el_A[18], $el_A[19], $el_A[20],
               $el_A[22], $el_A[23],  $el_A[24], $el_A[25]);
      if($do_hmmscan) { # swap query/target names and lengths
        utl_Swap(\$orig_seq_name, \$mdl_name);
        utl_Swap(\$orig_seq_len,  \$mdl_len);
      }
      $mdl_ftr_idx = helper_protein_validation_db_seqname_to_ftr_idx($mdl_name, $ftr_info_AHR, $FH_HR); # will die if problem parsing $target, or can't find $t_ftr_idx

      # further parse some of the tokens
      my ($seq_ftr_type_idx, $seq_len, $source_coords, $source_val);
      if($source_str =~ /^source=(\S+)$/) { 
        $source_val = $1;
        ($seq_name, $seq_ftr_type_idx, $seq_len, $source_coords) = helper_protein_validation_breakdown_source($source_val, $seq_len_HR, $FH_HR); 
        if($seq_ftr_type_idx eq "") {
          $seq_ftr_idx = -1; # hit is to full sequence
        }
        else { 
          $seq_ftr_idx = $ftr_type_idx2ftr_idx_H{$seq_ftr_type_idx};
        }
      }
      else { 
        ofile_FAIL("ERROR in $sub_name, reading $domtblout_file, unable to parse source= token ($source_str) on line\n$line", 1, $FH_HR);
      }      

      my ($orf_start, $orf_end) = (undef, undef);
      if($coords_str =~ /^coords=(\d+)\.\.(\d+)$/) { 
         ($orf_start, $orf_end) = ($1, $2);
      }
      else { 
        ofile_FAIL("ERROR in $sub_name, reading $domtblout_file, unable to parse coords= token $coords_str on line\n$line", 1, $FH_HR);
      }      

      my $frame = undef;
      if($frame_str =~ /^frame=([123456])$/) { 
         $frame = $1;
      }
      else { 
        ofile_FAIL("ERROR in $sub_name, reading $domtblout_file, unable to parse frame= token $frame_str on line\n$line", 1, $FH_HR);
      }      

      my $seq_strand = undef;
      if($seq_ftr_idx == -1) { 
        $seq_strand = "+";
        $source_coords = "1.." . $seq_len . ":+";
      }
      else { 
        $seq_strand = vdr_FeatureSummaryStrand($ftr_info_AHR->[$seq_ftr_idx]{"coords"}, $FH_HR);
        # $source_coords was defined by helper_protein_validation_breakdown_source() call above
      }
      # debugging print statements:
      #print("line:$line\n");
      #print("\torig_seq_len: $orig_seq_len\n");
      #print("\tmdl_name:     $mdl_name\n");
      #print("\tmdl_len:      $mdl_len\n");
      #print("\thit_ieval:  $hit_ieval\n");
      #print("\thit_score:  $hit_score\n");
      #print("\thit_bias:   $hit_bias\n");
      #print("\thmm_from:   $hmm_from\n");
      #print("\thmm_to:     $hmm_to\n");
      #print("\tali_from:   $ali_from\n");
      #print("\tali_to:     $ali_to\n");
      #print("\tenv_from:   $env_from\n");
      #print("\tenv_to:     $env_to\n");
      #print("\tsource_str: $source_str\n");
      #print("\tsource_val: $source_val\n");
      #print("\tcoords_str: $coords_str\n");
      #print("\tqlen_str:   $qlen_str\n");
      #print("\tframe_str:  $frame_str\n");
      #print("\t\tseq_ftr_idx:  $seq_ftr_idx\n");
      #print("\t\tsource_coords: $source_coords\n");
      #print("\t\torf_start:  $orf_start\n");
      #print("\t\torf_end:    $orf_end\n");
      #print("\t\tframe:      $frame\n");
      #print("\t\tseq_len:    $seq_len\n");
      #print("\t\tseq_name:   $seq_name\n");
      #print("\t\tseq_ftr_type_idx:   $seq_ftr_type_idx\n");

      my $seq_source_len_nt = vdr_CoordsLength($source_coords, $FH_HR); # length of predicted CDS or full sequence
      my $orf_coords = sprintf("%d..%d:%s", $orf_start, $orf_end, ($orf_start < $orf_end) ? "+" : "-");
      #print("\t\t\tseq_source_len_nt:   $seq_source_len_nt\n");
      #print("\t\t\torf_coords:          $orf_coords\n");

      # convert orf coordinates from relative nt coords within $source_coords to absolute coords (1..seqlen)
      my $hmmer_orf_nt_coords = vdr_CoordsRelativeToAbsolute($source_coords, $orf_coords, $FH_HR);
      #print("\t\t\thmmer_orf_nt_coords: $hmmer_orf_nt_coords (nt)\n");

      # convert hmmer env amino acid coordinates from relative aa coords within $hmmer_orf_nt_coords to absolute coords (1..seqlen)
      my $env_aa_coords = sprintf("%d..%d:%s", $env_from, $env_to, ($env_from < $env_to) ? "+" : "-");
      my $hmmer_env_nt_coords  = vdr_CoordsProteinRelativeToAbsolute($hmmer_orf_nt_coords, $env_aa_coords, $FH_HR);

      #print("\t\t\tseq_source_len_nt:   $seq_source_len_nt\n");
      #print("\t\t\torf_coords:          $orf_coords\n");
      #print("\t\t\thmmer_orf_nt_coords: $hmmer_orf_nt_coords (nt)\n");
      #print("\t\t\tenv_aa_coords:       $env_aa_coords\n");
      #print("\t\t\thmmer_env_nt_coords: $hmmer_env_nt_coords (nt)\n");

      my $hmmer_nsgm = 0;
      my @hmmer_start_A  = (); # fill these below, only if nec
      my @hmmer_stop_A   = (); # fill these below, only if nec
      my @hmmer_strand_A = (); # fill these below, only if nec
      my $hmmer_summary_strand = undef; 

      # should we store this model/sequence/hit trio?
      # we do if A, B, and C are all TRUE and one or both of D or E is TRUE
      #  A. this model/sequence pair is compatible (sequence is full sequence or correct CDS feature for this model) 
      #  B. this is the highest scoring hit for this model for this sequence
      #  C. query length (full length seq or predicted CDS) is at least <x> nt from --xminntlen
      # 
      #  D. hit score is above minimum (--hlonescore)
      #  E. hit overlaps by at least 1 nt with a nucleotide prediction
      my $a_true = (($seq_ftr_idx == -1) || ($seq_ftr_idx == $mdl_ftr_idx)) ? 1 : 0; # sequence is full sequence OR model is CDS that pertains to sequence
      my $b_true = ((! defined $ftr_results_HAHR->{$seq_name}[$seq_ftr_idx]{"p_score"}) ||  # first hit, so must be highest score
                    ($hit_score > $ftr_results_HAHR->{$seq_name}[$seq_ftr_idx]{"p_score"})) ? 1 : 0; # highest scoring hit
      my $c_true = ($seq_source_len_nt >= $hminntlen) ? 1 : 0; # length >= --xminntlen

      if($a_true && $b_true && $c_true) { 
        my $d_true = ($hit_score >= $hlonescore) ? 1 : 0;
        my $e_true = 0; 
        # only bother determining $e_true if $d_true is 0
        if(! $d_true) { 
          if((defined $ftr_results_HAHR->{$seq_name}[$seq_ftr_idx]{"n_strand"}) &&
             ($ftr_results_HAHR->{$seq_name}[$seq_ftr_idx]{"n_strand"} eq $hmmer_summary_strand)) { 
            $hmmer_summary_strand = vdr_FeatureSummaryStrand($hmmer_env_nt_coords, $FH_HR);
            $hmmer_nsgm = vdr_FeatureStartStopStrandArrays($hmmer_env_nt_coords, \@hmmer_start_A, \@hmmer_stop_A, \@hmmer_strand_A, $FH_HR);
            my $noverlap = helper_protein_validation_check_overlap($ftr_results_HAHR->{$seq_name}[$seq_ftr_idx], 
                                                                   $hmmer_start_A[0], $hmmer_stop_A[($hmmer_nsgm-1)], $hmmer_summary_strand, $FH_HR);
            if($noverlap > 0) { $e_true = 1; }
          }
        }
        if($d_true || $e_true) { 
          if($hmmer_nsgm == 0) { # if != 0, we already called FeatureStartStopStrandArrays() above
            vdr_FeatureStartStopStrandArrays($hmmer_env_nt_coords, \@hmmer_start_A, \@hmmer_stop_A, \@hmmer_strand_A, $FH_HR);
          }
          if(! defined $hmmer_summary_strand) { # if defined, we already calculated it above
            $hmmer_summary_strand = vdr_FeatureSummaryStrand($hmmer_env_nt_coords, $FH_HR);
          }
          $ftr_results_HAHR->{$seq_name}[$seq_ftr_idx]{"p_start"}  = $hmmer_start_A[0];
          $ftr_results_HAHR->{$seq_name}[$seq_ftr_idx]{"p_stop"}   = $hmmer_stop_A[($hmmer_nsgm-1)];
          $ftr_results_HAHR->{$seq_name}[$seq_ftr_idx]{"p_strand"} = $hmmer_summary_strand;
          $ftr_results_HAHR->{$seq_name}[$seq_ftr_idx]{"p_len"}    = vdr_CoordsLength($hmmer_env_nt_coords, $FH_HR);
          $ftr_results_HAHR->{$seq_name}[$seq_ftr_idx]{"p_query"}  = $source_val;
          $ftr_results_HAHR->{$seq_name}[$seq_ftr_idx]{"p_score"}  = $hit_score;
          $ftr_results_HAHR->{$seq_name}[$seq_ftr_idx]{"p_frame"}  = convert_esl_translate_to_blastx_frame($frame, $FH_HR);
        } # end of 'if($d_true || $e_true)'
      } # end of 'if($a_true && $b_true && $c_true)'
    } # end of 'if($line !~ m/^\#/)'
  } # end of 'while($my $line = <IN>)'
  close(IN);

  return 0;
}

#################################################################
# Subroutine: convert_esl_translate_to_blastx_frame()
# Incept:     EPN, Wed Mar 18 09:31:35 2020
#
# Purpose:    Convert a esl-translate frame value to blastx
#             input  return-value
#             1      +1
#             2      +2
#             3      +3
#             4      -1
#             5      -2
#             6      -3
#
# Arguments: 
#  $esl_translate_frame: value 1-6
#  $FH_HR:               ref to hash of file handles
#
# Returns:    blastx frame value: +1, +2, +3, -1, -2, -3
#
# Dies:       If esl_translate_frame is not 1, 2, 3, 4, 5, or 6
#
################################################################# 
sub convert_esl_translate_to_blastx_frame() {
  my $sub_name = "convert_esl_translate_to_blastx_frame";
  my $nargs_exp = 2;
  if(scalar(@_) != $nargs_exp) { die "ERROR $sub_name entered with wrong number of input args"; }

  my ($esl_translate_frame, $FH_HR) = (@_);

  if($esl_translate_frame !~ m/^[123456]$/) { 
    ofile_FAIL("ERROR in $sub_name, unexpected esl-translate frame value of $esl_translate_frame", 1, $FH_HR);
  }
  if($esl_translate_frame <= 3) { 
    # return "+" . $esl_translate_frame;
    return $esl_translate_frame;
  }
  # return "-" . ($esl_translate_frame - 3);
  return ($esl_translate_frame - 3);
}


#################################################################
# Subroutine: make_protein_validation_fasta_file()
# Incept:     EPN, Wed Mar 18 12:01:36 2020
#
# Purpose:    Create a fasta file to use as input for blastx or 
#             hmmsearch in the protein validation stage.
#             This file consists of the full length sequences 
#             in the file $mdl_fa_file (these are typically the
#             set of sequences that match best to a specific model)
#             and the predicted CDS sequences for each sequence
#             in $mdl_fa_file.
#      
#             If $do_blastx is '1' We remove the descriptions from the
#             sequences in $mdl_fa_file because blastx parsing is more
#             difficult if descriptions are included.
#
# Arguments: 
#  $out_fa_file:    name of output fasta file to create
#  $mdl_name:       name of model
#  $do_blastx:      '1' if we are going to run blastx, else '0'
#  $ftr_info_AHR:   REF to array of hashes with feature info 
#  $opt_HHR:        REF to 2D hash of option values, see top of sqp_opts.pm for description
#  $ofile_info_HHR: REF to 2D hash of output file information, ADDED TO HERE
#
# Returns:    void
#
# Dies:       
#
################################################################# 
sub make_protein_validation_fasta_file() {
  my $sub_name = "make_protein_validation_fasta_file";
  my $nargs_exp = 6;
  if(scalar(@_) != $nargs_exp) { die "ERROR $sub_name entered with wrong number of input args"; }

  my ($out_fa_file, $mdl_name, $do_blastx, $ftr_info_AHR, $opt_HHR, $ofile_info_HHR) = (@_);

  my $ofile_info_key = $mdl_name . ".a.fa";
  my $mdl_fa_file = $ofile_info_HH{"fullpath"}{$ofile_info_key};
  my $nftr = scalar(@{$ftr_info_AHR});

  if($do_blastx) { 
    sqf_FastaFileRemoveDescriptions($mdl_fa_file, $out_fa_file, $ofile_info_HHR);
  }
  else { 
    utl_RunCommand("cp $mdl_fa_file $out_fa_file", opt_Get("-v", $opt_HHR), 0, $ofile_info_HHR->{"FH"});
  }
  # now add the predicted CDS sequences
  for(my $ftr_idx = 0; $ftr_idx < $nftr; $ftr_idx++) { 
    if(vdr_FeatureTypeIsCds($ftr_info_AHR, $ftr_idx)) { 
      my $ofile_info_key = $mdl_name . ".pfa." . $ftr_idx;
      if(exists $ofile_info_HH{"fullpath"}{$ofile_info_key}) { 
        utl_RunCommand("cat " . $ofile_info_HH{"fullpath"}{$ofile_info_key} . " >> $out_fa_file", opt_Get("-v", $opt_HHR), 0, $ofile_info_HHR->{"FH"});
      }
    }
  }
  ofile_AddClosedFileToOutputInfo($ofile_info_HHR, $mdl_name . ".protein-validation-fasta", $out_fa_file, 0, opt_Get("--keep", $opt_HHR), "protein validation fasta file for model $mdl_name");

  return;
}

#################################################################
# Subroutine: get_hmm_list_for_model()
# Incept:     EPN, Wed Mar 18 14:21:54 2020
#
# Purpose:    Fill an array with names of all protein HMMs in the
#             HMM library that pertain to a model. There is one
#             per CDS for that model.
#      
# Arguments: 
#  $ftr_info_AHR:   REF to array of hashes with information on the features, PRE-FILLED
#  $mdl_name:       name of model
#  $hmm_name_AR:    REF to array of HMM names, FILLED HERE 
#  $FH_HR:             REF to hash of file handles
#
# Returns:    void, adds to @{$hmm_name_AR}
#
# Dies:       If HMM has zero CDS features
#
################################################################# 
sub get_hmm_list_for_model() { 
  my $sub_name = "get_hmm_list_for_model()";
  my $nargs_exp = 4;
  if(scalar(@_) != $nargs_exp) { die "ERROR $sub_name entered with wrong number of input args"; }

  my ($ftr_info_AHR, $mdl_name, $hmm_name_AR, $FH_HR) = @_;

  my $nftr = scalar(@{$ftr_info_AHR});
  my $nhmm = 0;
  for(my $ftr_idx = 0; $ftr_idx < $nftr; $ftr_idx++) { 
    if(($ftr_info_AHR->[$ftr_idx]{"type"} eq "CDS")) { 
      push(@{$hmm_name_AR}, $mdl_name . "/" . $ftr_info_AHR->[$ftr_idx]{"coords"});
      $nhmm++;
    }
  }
  if($nhmm == 0) { 
    ofile_FAIL("ERROR in $sub_name, no CDS features exist for model $mdl_name", 1, $FH_HR);
  }
  return;
}

#################################################################
# Subroutine: helper_protein_validation_check_overlap()
# Incept:     EPN, Sat Mar 21 09:14:34 2020
#
# Purpose:    Check if a protein validation hit overlaps with 
#             a nucleotide prediction.
#      
# Arguments: 
#  $ftr_results_HR: REF to hash of $ftr_results for a specific sequence 
#                   and feature index
#  $pv_start:       protein validation predicted start position
#  $pv_stop:        protein validation predicted stop position
#  $pv_strand:      protein validation predicted strand
#  $FH_HR:          REF to hash of file handles
#
# Returns:    number of nucleotide overlap, 0 if none
#
# Dies:       If seq_Overlap() has a problem or if $pv_strand is not "+" or "-"
#
################################################################# 
sub helper_protein_validation_check_overlap { 
  my $sub_name = "helper_protein_validation_check_overlap";
  my $nargs_exp = 5;
  if(scalar(@_) != $nargs_exp) { die "ERROR $sub_name entered with wrong number of input args"; }

  my ($ftr_results_HR, $pv_start, $pv_stop, $pv_strand, $FH_HR) = @_;

  my $noverlap = 0;
  if($pv_strand eq "+") { 
    ($noverlap, undef) = seq_Overlap($ftr_results_HR->{"n_start"},
                                     $ftr_results_HR->{"n_stop"},
                                     $pv_start, $pv_stop, $FH_HR);
  }
  elsif($pv_strand eq "-") { 
    ($noverlap, undef) = seq_Overlap($ftr_results_HR->{"n_stop"},
                                     $ftr_results_HR->{"n_start"},
                                     $pv_stop, $pv_start, $FH_HR);
  }
  else { 
    ofile_FAIL("ERROR in $sub_name, pv_strand is $pv_strand (expected to be + or -)\n", 1, $FH_HR);
  }

  return $noverlap;
=======
#################################################################
# Subroutine: check_for_feature_alert_codes()
# Incept:     EPN, Fri Mar 27 07:01:41 2020
# Purpose:    Return '1' if at least one alert in an array
#             of alert codes exists in $alt_ftr_instances_HR,
#             else return 0.
#
# Arguments:
#  $alt_info_HHR:         REF to the alert info hash of arrays, PRE-FILLED
#  $alt_code_AR:          array of feature codes we are interested in
#  $alt_ftr_instances_HR: REF to hash of feature alert instances, key is 
#                         alert code, value is message for that alert code
#                         can be undef if not alerts exist
#             
# Returns:  '1' if any of the alert codes in @{$alt_code_AR} exist
#           as keys in %{$alt_ftr_instances_HR}, else '0'
#
# Dies:     never
#
#################################################################
sub check_for_feature_alert_codes { 
  my $sub_name = "check_for_feature_alert_codes";
  my $nargs_exp = 3;
  if(scalar(@_) != $nargs_exp) { die "ERROR $sub_name entered with wrong number of input args"; }

  my ($alt_info_HHR, $alt_code_AR, $alt_ftr_instances_HR) = (@_);

  if((! defined $alt_ftr_instances_HR) || 
     (! defined $alt_code_AR)) { 
    return 0;
  }

  foreach my $alt_code (@{$alt_code_AR}) { 
    if(defined $alt_ftr_instances_HR->{$alt_code}) { 
      return 1; 
    }
  }

  return 0;
>>>>>>> ff8b551b
}<|MERGE_RESOLUTION|>--- conflicted
+++ resolved
@@ -319,11 +319,7 @@
 my $total_seconds = -1 * ofile_SecondsSinceEpoch(); # by multiplying by -1, we can just add another secondsSinceEpoch call at end to get total time
 my $executable    = $0;
 my $date          = scalar localtime();
-<<<<<<< HEAD
-my $version       = "1.0.4dev";
-=======
 my $version       = "1.0.5";
->>>>>>> ff8b551b
 my $releasedate   = "March 2020";
 my $pkgname       = "VADR";
 
@@ -4232,12 +4228,8 @@
                 }
               }
             } # end of 'if(defined $n_start)'
-<<<<<<< HEAD
-            my $alt_flag = 0;
-=======
 
             # actually add the alerts
->>>>>>> ff8b551b
             foreach my $alt_code (sort keys %alt_str_H) { 
               my @alt_str_A = split(":VADRSEP:", $alt_str_H{$alt_code});
               foreach my $alt_str (@alt_str_A) { 
@@ -7371,8 +7363,6 @@
   return -1; # none found
 }
 
-<<<<<<< HEAD
-
 #################################################################
 # Subroutine:  run_esl_translate_and_hmmsearch()
 # Incept:      EPN, Mon Mar  9 14:51:56 2020
@@ -7888,7 +7878,7 @@
   }
 
   return $noverlap;
-=======
+
 #################################################################
 # Subroutine: check_for_feature_alert_codes()
 # Incept:     EPN, Fri Mar 27 07:01:41 2020
@@ -7928,5 +7918,4 @@
   }
 
   return 0;
->>>>>>> ff8b551b
 }