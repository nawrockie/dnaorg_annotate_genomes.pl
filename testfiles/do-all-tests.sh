#!/bin/bash

RETVAL=0;

# If you want to test -p option for parallelization, add
# do-install-tests-parallel.sh to the following for loop.
# Note: this test requires qsub is in your path and qsub options are
# configured similarly to ncbi cluster, email eric.nawrocki@nih.gov
# for information on how to configure for different clusters
for t in \
    do-install-tests-local.sh \
    do-fs-tests.sh \
    do-replace-tests.sh \
    do-seed-tests.sh \
    do-outaln-tests.sh \
<<<<<<< HEAD
    do-nindel-tests.sh \
=======
    github-issues/do-issue-tests.sh \
>>>>>>> 930c858a
    ; do
    sh $VADRSCRIPTSDIR/testfiles/$t
    if [ $? != 0 ]; then
        RETVAL=1;
    fi   
done

for t in \
    do-prove-all-tests.sh \
    ; do
    sh $VADRSCRIPTSDIR/t/$t teamcity
    if [ $? != 0 ]; then
        RETVAL=1;
    fi   
done

if [ $RETVAL == 0 ]; then
   echo "Success: all tests passed"
   exit 0
else 
   echo "FAIL: at least one test failed"
   exit 1
fi<|MERGE_RESOLUTION|>--- conflicted
+++ resolved
@@ -13,11 +13,8 @@
     do-replace-tests.sh \
     do-seed-tests.sh \
     do-outaln-tests.sh \
-<<<<<<< HEAD
     do-nindel-tests.sh \
-=======
     github-issues/do-issue-tests.sh \
->>>>>>> 930c858a
     ; do
     sh $VADRSCRIPTSDIR/testfiles/$t
     if [ $? != 0 ]; then
